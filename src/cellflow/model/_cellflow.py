import functools
import os
import types
from collections.abc import Callable, Sequence
from dataclasses import field as dc_field
from typing import Any, Literal

import anndata as ad
import cloudpickle
import flax.linen as nn
import jax
import jax.numpy as jnp
import numpy as np
import optax
import pandas as pd
from ott.neural.methods.flows import dynamics

from cellflow import _constants
from cellflow._types import ArrayLike, Layers_separate_input_t, Layers_t
from cellflow.data._data import ConditionData, TrainingData, ValidationData
from cellflow.data._dataloader import OOCTrainSampler, PredictionSampler, TrainSampler, ValidationSampler
from cellflow.data._datamanager import DataManager
from cellflow.model._utils import _write_predictions
from cellflow.networks import _velocity_field
from cellflow.plotting import _utils
from cellflow.solvers import _genot, _otfm
from cellflow.training._callbacks import BaseCallback
from cellflow.training._trainer import CellFlowTrainer
from cellflow.utils import match_linear

__all__ = ["CellFlow"]


class CellFlow:
    """CellFlow model for perturbation prediction using Flow Matching and Optimal Transport.

    CellFlow builds upon neural optimal transport estimators extending :cite:`tong:23`,
    :cite:`pooladian:23`, :cite:`eyring:24`, :cite:`klein:23` which are all based on
    Flow Matching :cite:`lipman:22`.

    Parameters
    ----------
        adata
            An :class:`~anndata.AnnData` object to extract the training data from.
        solver
            Solver to use for training. Either ``'otfm'`` or ``'genot'``.
    """

    def __init__(self, adata: ad.AnnData, solver: Literal["otfm", "genot"] = "otfm"):
        self._adata = adata
        self._solver_class = _otfm.OTFlowMatching if solver == "otfm" else _genot.GENOT
        self._vf_class = (
            _velocity_field.ConditionalVelocityField
            if solver == "otfm"
            else _velocity_field.GENOTConditionalVelocityField
        )
        self._dataloader: TrainSampler | OOCTrainSampler | None = None
        self._trainer: CellFlowTrainer | None = None
        self._validation_data: dict[str, ValidationData] = {}
        self._solver: _otfm.OTFlowMatching | _genot.GENOT | None = None
        self._condition_dim: int | None = None
        self._vf: _velocity_field.ConditionalVelocityField | _velocity_field.GENOTConditionalVelocityField | None = None

    def prepare_data(
        self,
        sample_rep: str,
        control_key: str,
        perturbation_covariates: dict[str, Sequence[str]],
        perturbation_covariate_reps: dict[str, str] | None = None,
        sample_covariates: Sequence[str] | None = None,
        sample_covariate_reps: dict[str, str] | None = None,
        split_covariates: Sequence[str] | None = None,
        max_combination_length: int | None = None,
        null_value: float = 0.0,
    ) -> None:
        """Prepare the dataloader for training from :attr:`~cellflow.model.CellFlow.adata`.

        Parameters
        ----------
        sample_rep
            Key in :attr:`~anndata.AnnData.obsm` of :attr:`cellflow.model.CellFlow.adata` where
            the sample representation is stored or ``'X'`` to use :attr:`~anndata.AnnData.X`.
        control_key
            Key of a boolean column in :attr:`~anndata.AnnData.obs` of
            :attr:`cellflow.model.CellFlow.adata` that defines the control samples.
        perturbation_covariates
            A dictionary where the keys indicate the name of the covariate group and the values are
            keys in :attr:`~anndata.AnnData.obs` of :attr:`cellflow.model.CellFlow.adata`. The
            corresponding columns can be of the following types:

            - categorial: The column contains categories whose representation is stored in
              :attr:`~anndata.AnnData.uns`, see ``'perturbation_covariate_reps'``.
            - boolean: The perturbation is present or absent.
            - numeric: The perturbation is given as a numeric value, possibly linked to
              a categorical perturbation, e.g. dosages for a drug.

            If multiple groups are provided, the first is interpreted as the primary
            perturbation and the others as covariates corresponding to these perturbations.
        perturbation_covariate_reps
            A :class:`dict` where the keys indicate the name of the covariate group and the values
            are keys in :attr:`~anndata.AnnData.uns` storing a dictionary with the representation
            of the covariates.
        sample_covariates
            Keys in :attr:`~anndata.AnnData.obs` indicating sample covariates. Sample covariates
            are defined such that each cell has only one value for each sample covariate (in
            constrast to ``'perturbation_covariates'`` which can have multiple values for each
            cell). If :obj:`None`, no sample
        sample_covariate_reps
            A dictionary where the keys indicate the name of the covariate group and the values
            are keys in :attr:`~anndata.AnnData.uns` storing a dictionary with the representation
            of the covariates.
        split_covariates
            Covariates in :attr:`~anndata.AnnData.obs` to split all control cells into different
            control populations. The perturbed cells are also split according to these columns,
            but if any of the ``'split_covariates'`` has a representation which should be
            incorporated by the model, the corresponding column should also be used in
            ``'perturbation_covariates'``.
        max_combination_length
            Maximum number of combinations of primary ``'perturbation_covariates'``. If
            :obj:`None`, the value is inferred from the provided ``'perturbation_covariates'``
            as the maximal number of perturbations a cell has been treated with.
        null_value
            Value to use for padding to ``'max_combination_length'``.

        Returns
        -------
        Updates the following fields:

        - :attr:`cellflow.model.CellFlow.data_manager` - the :class:`cellflow.data.DataManager` object.
        - :attr:`cellflow.model.CellFlow.train_data` - the training data.

        Example
        -------
            Consider the case where we have combinations of drugs along with dosages, saved in
            :attr:`~anndata.AnnData.obs` as columns ``drug_1`` and ``drug_2`` with three different
            drugs ``DrugA``, ``DrugB``, and ``DrugC``, and ``dose_1`` and ``dose_2`` for their
            dosages, respectively. We store the embeddings of the drugs in
            :attr:`~anndata.AnnData.uns` under the key ``drug_embeddings``, while the dosage
            columns are numeric. Moreover, we have a covariate ``cell_type`` with values
            ``cell_typeA`` and ``cell_typeB``, with embeddings stored in
            :attr:`~anndata.AnnData.uns` under the key ``cell_type_embeddings``. Note that we then
            also have to set ``'split_covariates'`` as we assume we have an unperturbed population
            for each cell type.

            .. code-block:: python

                perturbation_covariates = {{"drug": ("drug_1", "drug_2"), "dose": ("dose_1", "dose_2")}}
                perturbation_covariate_reps = {"drug": "drug_embeddings"}
                adata.uns["drug_embeddings"] = {
                    "drugA": np.array([0.1, 0.2, 0.3]),
                    "drugB": np.array([0.4, 0.5, 0.6]),
                    "drugC": np.array([-0.2, 0.3, 0.0]),
                }

                sample_covariates = {"cell_type": "cell_type_embeddings"}
                adata.uns["cell_type_embeddings"] = {
                    "cell_typeA": np.array([0.0, 1.0]),
                    "cell_typeB": np.array([0.0, 2.0]),
                }

                split_covariates = ["cell_type"]

                cf = CellFlow(adata)
                cf = cf.prepare_data(
                    sample_rep="X",
                    control_key="control",
                    perturbation_covariates=perturbation_covariates,
                    perturbation_covariate_reps=perturbation_covariate_reps,
                    sample_covariates=sample_covariates,
                    sample_covariate_reps=sample_covariate_reps,
                    split_covariates=split_covariates,
                )
        """
        self._dm = DataManager(
            self.adata,
            sample_rep=sample_rep,
            control_key=control_key,
            perturbation_covariates=perturbation_covariates,
            perturbation_covariate_reps=perturbation_covariate_reps,
            sample_covariates=sample_covariates,
            sample_covariate_reps=sample_covariate_reps,
            split_covariates=split_covariates,
            max_combination_length=max_combination_length,
            null_value=null_value,
        )

        self.train_data = self._dm.get_train_data(self.adata)
        self._data_dim = self.train_data.cell_data.shape[-1]  # type: ignore[union-attr]

    def prepare_validation_data(
        self,
        adata: ad.AnnData,
        name: str,
        n_conditions_on_log_iteration: int | None = None,
        n_conditions_on_train_end: int | None = None,
        predict_kwargs: dict[str, Any] | None = None,
    ) -> None:
        """Prepare the validation data.

        Parameters
        ----------
        adata
            An :class:`~anndata.AnnData` object.
        name
            Name of the validation data defining the key in
            :attr:`cellflow.model.CellFlow.validation_data`.
        n_conditions_on_log_iteration
            Number of conditions to use for computation callbacks at each logged iteration.
            If :obj:`None`, use all conditions.
        n_conditions_on_train_end
            Number of conditions to use for computation callbacks at the end of training.
            If :obj:`None`, use all conditions.
        predict_kwargs
            Keyword arguments for the prediction function
            :func:`cellflow.solvers._otfm.OTFlowMatching.predict` or
            :func:`cellflow.solvers._genot.GENOT.predict` used during validation.

        Returns
        -------
        :obj:`None`, and updates the following fields:

        - :attr:`cellflow.model.CellFlow.validation_data` - a dictionary with the validation data.

        """
        if self.train_data is None:
            raise ValueError(
                "Dataloader not initialized. Training data needs to be set up before preparing validation data. Please call prepare_data first."
            )
        val_data = self._dm.get_validation_data(
            adata,
            n_conditions_on_log_iteration=n_conditions_on_log_iteration,
            n_conditions_on_train_end=n_conditions_on_train_end,
        )
        self._validation_data[name] = val_data
        self._validation_data["predict_kwargs"] = predict_kwargs

    def prepare_model(
        self,
        condition_mode: Literal["deterministic", "stochastic"] = "deterministic",
        regularization: float = 0.0,
        pooling: Literal["mean", "attention_token", "attention_seed"] = "attention_token",
        pooling_kwargs: dict[str, Any] = types.MappingProxyType({}),
        layers_before_pool: Layers_separate_input_t | Layers_t = dc_field(default_factory=lambda: []),
        layers_after_pool: Layers_t = dc_field(default_factory=lambda: []),
        condition_embedding_dim: int = 256,
        cond_output_dropout: float = 0.9,
        condition_encoder_kwargs: dict[str, Any] | None = None,
        pool_sample_covariates: bool = True,
        time_freqs: int = 1024,
        time_encoder_dims: Sequence[int] = (2048, 2048, 2048),
        time_encoder_dropout: float = 0.0,
        hidden_dims: Sequence[int] = (2048, 2048, 2048),
        hidden_dropout: float = 0.0,
        conditioning: Literal["concatenation", "film", "resnet"] = "concatenation",
        conditioning_kwargs: dict[str, Any] = dc_field(default_factory=lambda: {}),
        decoder_dims: Sequence[int] = (4096, 4096, 4096),
        decoder_dropout: float = 0.0,
        vf_act_fn: Callable[[jnp.ndarray], jnp.ndarray] = nn.silu,
        vf_kwargs: dict[str, Any] | None = None,
        probability_path: dict[Literal["constant_noise", "bridge"], float] | None = None,
        match_fn: Callable[[ArrayLike, ArrayLike], ArrayLike] = match_linear,
        optimizer: optax.GradientTransformation = optax.MultiSteps(optax.adam(5e-5), 20),
        solver_kwargs: dict[str, Any] | None = None,
        layer_norm_before_concatenation: bool = False,
        linear_projection_before_concatenation: bool = False,
        seed=0,
    ) -> None:
        """Prepare the model for training.

        This function sets up the neural network architecture and specificities of the
        :attr:`solver`. When :attr:`solver` is an instance of :class:`cellflow.solvers._genot.GENOT`,
        the following arguments have to be passed to ``'condition_encoder_kwargs'``:


        Parameters
        ----------
        condition_mode
            Mode of the encoder, should be one of:

            - ``'deterministic'``: Learns condition encoding point-wise.
            - ``'stochastic'``: Learns a Gaussian distribution for representing conditions.

        regularization
            Regularization strength in the latent space:

            - For deterministic mode, it is the strength of the L2 regularization.
            - For stochastic mode, it is the strength of the VAE regularization.

        pooling
            Pooling method, should be one of:

            - ``'mean'``: Aggregates combinations of covariates by the mean of their
              learned embeddings.
            - ``'attention_token'``: Aggregates combinations of covariates by an attention
              mechanism with a class token.
            - ``'attention_seed'``: Aggregates combinations of covariates by seed attention.

        pooling_kwargs
            Keyword arguments for the pooling method corresponding to:

            - :class:`cellflow.networks.TokenAttentionPooling` if ``'pooling'`` is
              ``'attention_token'``.
            - :class:`cellflow.networks.SeedAttentionPooling` if ``'pooling'`` is ``'attention_seed'``.

        layers_before_pool
            Layers applied to the condition embeddings before pooling. Can be of type

            - :class:`tuple` with elements corresponding to dictionaries with keys:

                - ``'layer_type'`` of type :class:`str` indicating the type of the layer, can be
                  ``'mlp'`` or ``'self_attention'``.
                - Further keyword arguments for the layer type :class:`cellflow.networks.MLPBlock` or
                  :class:`cellflow.networks.SelfAttentionBlock`.

            - :class:`dict` with keys corresponding to perturbation covariate keys, and values
              correspondinng to the above mentioned tuples.

        layers_after_pool
            Layers applied to the condition embeddings after pooling, and before applying the last
            layer of size ``'condition_embedding_dim'``. Should be of type :class:`tuple` with
            elements corresponding to dictionaries with keys:

            - ``'layer_type'`` of type :class:`str` indicating the type of the layer, can be
              ``'mlp'`` or ``'self_attention'``.
            - Further keys depend on the layer type, either for :class:`cellflow.networks.MLPBlock` or
              for :class:`cellflow.networks.SelfAttentionBlock`.

        condition_embedding_dim
            Dimensions of the condition embedding, i.e. the last layer of the
            :class:`cellflow.networks.ConditionEncoder`.
        cond_output_dropout
            Dropout rate for the last layer of the :class:`cellflow.networks.ConditionEncoder`.
        condition_encoder_kwargs
            Keyword arguments for the :class:`cellflow.networks.ConditionEncoder`.
        pool_sample_covariates
            Whether to include sample covariates in the pooling.
        time_freqs
            Frequency of the sinusoidal time encoding
            (:func:`ott.neural.networks.layers.cyclical_time_encoder`).
        time_encoder_dims
            Dimensions of the layers processing the time embedding in
            :attr:`cellflow.networks.ConditionalVelocityField.time_encoder`.
        time_encoder_dropout
            Dropout rate for the :attr:`cellflow.networks.ConditionalVelocityField.time_encoder`.
        hidden_dims
            Dimensions of the layers processing the input to the velocity field
            via :attr:`cellflow.networks.ConditionalVelocityField.x_encoder`.
        hidden_dropout
            Dropout rate for :attr:`cellflow.networks.ConditionalVelocityField.x_encoder`.
        conditioning
            Conditioning method, should be one of:

            - ``'concatenation'``: Concatenate the time, data, and condition embeddings.
            - ``'film'``: Use FiLM conditioning, i.e. learn FiLM weights from time and condition embedding
              to scale the data embeddings.
            - ``'resnet'``: Use residual conditioning.

        conditioning_kwargs
            Keyword arguments for the conditioning method.
        decoder_dims
            Dimensions of the output layers in
            :attr:`cellflow.networks.ConditionalVelocityField.decoder`.
        decoder_dropout
            Dropout rate for the output layer
            :attr:`cellflow.networks.ConditionalVelocityField.decoder`.
        vf_act_fn
            Activation function of the :class:`cellflow.networks.ConditionalVelocityField`.
        vf_kwargs
            Additional keyword arguments for the solver-specific vector field.
            For instance, when ``'solver==genot'``, the following keyword argument can be passed:

                - ``'genot_source_dims'`` of type :class:`tuple` with the dimensions
                  of the :class:`cellflow.networks.MLPBlock` processing the source cell.
                - ``'genot_source_dropout'`` of type :class:`float` indicating the dropout rate
                  for the source cell processing.
        probability_path
            Probability path to use for training. Should be a :class:`dict` of the form

            - ``'{"constant_noise": noise_val'``
            - ``'{"bridge": noise_val}'``

            If :obj:`None`, defaults to ``'{"constant_noise": 0.0}'``.
        match_fn
            Matching function between unperturbed and perturbed cells. Should take as input source
            and target data and return the optimal transport matrix, see e.g.
            :func:`cellflow.utils.match_linear`.
        optimizer
            Optimizer used for training.
        solver_kwargs
            Keyword arguments for the solver :class:`cellflow.solvers.OTFlowMatching` or
            :class:`cellflow.solvers.GENOT`.
        layer_norm_before_concatenation
            If :obj:`True`, applies layer normalization before concatenating
            the embedded time, embedded data, and condition embeddings.
        linear_projection_before_concatenation
            If :obj:`True`, applies a linear projection before concatenating
            the embedded time, embedded data, and embedded condition.
        seed
            Random seed.

        Returns
        -------
        Updates the following fields:

        - :attr:`cellflow.model.CellFlow.velocity_field` - an instance of the
          :class:`cellflow.networks.ConditionalVelocityField`.
        - :attr:`cellflow.model.CellFlow.solver` - an instance of :class:`cellflow.solvers.OTFlowMatching`
          or :class:`cellflow.solvers.GENOT`.
        - :attr:`cellflow.model.CellFlow.trainer` - an instance of the
          :class:`cellflow.training.CellFlowTrainer`.
        """
        if self.train_data is None:
            raise ValueError("Dataloader not initialized. Please call `prepare_data` first.")

        if condition_mode == "stochastic":
            if regularization == 0.0:
                raise ValueError("Stochastic condition embeddings require `regularization`>0.")

        condition_encoder_kwargs = condition_encoder_kwargs or {}
        if self._solver_class == _otfm.OTFlowMatching and vf_kwargs is not None:
            raise ValueError("For `solver='otfm'`, `vf_kwargs` must be `None`.")
        if self._solver_class == _genot.GENOT:
            if vf_kwargs is None:
                vf_kwargs = {"genot_source_dims": [1024, 1024, 1024], "genot_source_dropout": 0.0}
            else:
                assert isinstance(vf_kwargs, dict)
                assert "genot_source_dims" in vf_kwargs
                assert "genot_source_dropout" in vf_kwargs
        else:
            vf_kwargs = {}
        covariates_not_pooled = [] if pool_sample_covariates else self._dm.sample_covariates
        solver_kwargs = solver_kwargs or {}
        probability_path = probability_path or {"constant_noise": 0.0}

        self.vf = self._vf_class(
            output_dim=self._data_dim,
            max_combination_length=self.train_data.max_combination_length,
            condition_mode=condition_mode,
            regularization=regularization,
            condition_embedding_dim=condition_embedding_dim,
            covariates_not_pooled=covariates_not_pooled,
            pooling=pooling,
            pooling_kwargs=pooling_kwargs,
            layers_before_pool=layers_before_pool,
            layers_after_pool=layers_after_pool,
            cond_output_dropout=cond_output_dropout,
            condition_encoder_kwargs=condition_encoder_kwargs,
            act_fn=vf_act_fn,
            time_freqs=time_freqs,
            time_encoder_dims=time_encoder_dims,
            time_encoder_dropout=time_encoder_dropout,
            hidden_dims=hidden_dims,
            hidden_dropout=hidden_dropout,
            conditioning=conditioning,
            conditioning_kwargs=conditioning_kwargs,
            decoder_dims=decoder_dims,
            decoder_dropout=decoder_dropout,
            layer_norm_before_concatenation=layer_norm_before_concatenation,
            linear_projection_before_concatenation=linear_projection_before_concatenation,
            **vf_kwargs,
        )

        probability_path, noise = next(iter(probability_path.items()))
        if probability_path == "constant_noise":
            probability_path = dynamics.ConstantNoiseFlow(noise)
        elif probability_path == "bridge":
            probability_path = dynamics.BrownianBridge(noise)
        else:
            raise NotImplementedError(
                f"The key of `probability_path` must be `'constant_noise'` or `'bridge'` but found {probability_path}."
            )

        if self._solver_class == _otfm.OTFlowMatching:
            self._solver = self._solver_class(
                vf=self.vf,
                match_fn=match_fn,
                probability_path=probability_path,
                optimizer=optimizer,
                conditions=self.train_data.condition_data,
                rng=jax.random.PRNGKey(seed),
                **solver_kwargs,
            )
        elif self._solver_class == _genot.GENOT:
            self._solver = self._solver_class(
                vf=self.vf,
                data_match_fn=match_fn,
                probability_path=probability_path,
                source_dim=self._data_dim,
                target_dim=self._data_dim,
                optimizer=optimizer,
                conditions=self.train_data.condition_data,
                rng=jax.random.PRNGKey(seed),
                **solver_kwargs,
            )
        else:
            raise NotImplementedError(f"Solver must be an instance of OTFlowMatching or GENOT, got {type(self.solver)}")
        if "predict_kwargs" in self.validation_data:
            self._trainer = CellFlowTrainer(solver=self.solver, predict_kwargs=self.validation_data["predict_kwargs"])  # type: ignore[arg-type]
        else:
            self._trainer = CellFlowTrainer(solver=self.solver)  # type: ignore[arg-type]

    def train(
        self,
        num_iterations: int,
        batch_size: int = 1024,
        valid_freq: int = 1000,
        callbacks: Sequence[BaseCallback] = [],
        monitor_metrics: Sequence[str] = [],
        out_of_core_dataloading: bool = False,
    ) -> None:
        """Train the model.

        Note
        ----
        A low value of ``'valid_freq'`` results in long training
        because predictions are time-consuming compared to training steps.

        Parameters
        ----------
        num_iterations
            Number of iterations to train the model.
        batch_size
            Batch size.
        valid_freq
            Frequency of validation.
        callbacks
            Callbacks to perform at each validation step. There are two types of callbacks:
            - Callbacks for computations should inherit from
              :class:`~cellflow.training.ComputationCallback` see e.g. :class:`cellflow.training.Metrics`.
            - Callbacks for logging should inherit from :class:`~cellflow.training.LoggingCallback` see
              e.g. :class:`~cellflow.training.WandbLogger`.
        monitor_metrics
            Metrics to monitor.
        out_of_core_dataloading
            If :obj:`True`, use out-of-core dataloading. Uses the :class:`cellflow.data._dataloader.OOCTrainSampler`
            to load data that does not fit into GPU memory.

        Returns
        -------
        Updates the following fields:

        - :attr:`cellflow.model.CellFlow.dataloader` - the training dataloader.
        - :attr:`cellflow.model.CellFlow.solver` - the trained solver.
        """
        if self.train_data is None:
            raise ValueError("Data not initialized. Please call `prepare_data` first.")

        if self.trainer is None:
            raise ValueError("Model not initialized. Please call `prepare_model` first.")

<<<<<<< HEAD
        self._dataloader = TrainSampler(data=self.train_data, batch_size=batch_size)
        validation_loaders = {k: ValidationSampler(v) for k, v in self.validation_data.items() if k != "predict_kwargs"}
=======
        if out_of_core_dataloading:
            self._dataloader = OOCTrainSampler(data=self.train_data, batch_size=batch_size)
        else:
            self._dataloader = TrainSampler(data=self.train_data, batch_size=batch_size)
        validation_loaders = {k: ValidationSampler(v) for k, v in self.validation_data.items()}
>>>>>>> 56888eb2

        self._solver = self.trainer.train(
            dataloader=self._dataloader,
            num_iterations=num_iterations,
            valid_freq=valid_freq,
            valid_loaders=validation_loaders,
            callbacks=callbacks,
            monitor_metrics=monitor_metrics,
        )

    def predict(
        self,
        adata: ad.AnnData,
        covariate_data: pd.DataFrame,
        sample_rep: str | None = None,
        condition_id_key: str | None = None,
        key_added_prefix: str | None = None,
        rng: ArrayLike | None = None,
        **kwargs: Any,
    ) -> dict[str, ArrayLike] | None:
        """Predict perturbation responses.

        Parameters
        ----------
        adata
            An :class:`~anndata.AnnData` object with the source representation.
        covariate_data
            Covariate data defining the condition to predict. This :class:`~pandas.DataFrame`
            should have the same columns as :attr:`~anndata.AnnData.obs` of
            :attr:`cellflow.model.CellFlow.adata`, and as registered in
            :attr:`cellflow.model.CellFlow.data_manager`.
        sample_rep
            Key in :attr:`~anndata.AnnData.obsm` where the sample representation is stored or
            ``'X'`` to use :attr:`~anndata.AnnData.X`. If :obj:`None`, the key is assumed to be
            the same as for the training data.
        condition_id_key
            Key in ``'covariate_data'`` defining the condition name.
        key_added_prefix
            If not :obj:`None`, prefix to store the prediction in :attr:`~anndata.AnnData.obsm`.
            If :obj:`None`, the predictions are not stored, and the predictions are returned as a
            :class:`dict`.
        rng
            Random number generator. If :obj:`None` and :attr:`cellflow.model.CellFlow.conditino_mode`
            is ``'stochastic'``, the condition vector will be the mean of the learnt distributions,
            otherwise samples from the distribution.
        kwargs
            Keyword arguments for the predict function, i.e.
            :meth:`cellflow.solvers.OTFlowMatching.predict` or :meth:`cellflow.solvers.GENOT.predict`.

        Returns
        -------
        If ``'key_added_prefix'`` is :obj:`None`, a :class:`dict` with the predicted sample
        representation for each perturbation, otherwise stores the predictions in
        :attr:`~anndata.AnnData.obsm` and returns :obj:`None`.
        """
        if self.solver is None or not self.solver.is_trained:
            raise ValueError("Model not trained. Please call `train` first.")

        if sample_rep is None:
            sample_rep = self._dm.sample_rep

        if adata is not None and covariate_data is not None:
            if covariate_data.empty:
                raise ValueError("`covariate_data` is empty.")
            if self._dm.control_key not in adata.obs.columns:
                raise ValueError(
                    f"If both `adata` and `covariate_data` are given, the control key `{self._dm.control_key}` must be in `adata.obs`."
                )
            if not adata.obs[self._dm.control_key].all():
                raise ValueError(
                    f"If both `adata` and `covariate_data` are given, all samples in `adata` must be control samples, and thus `adata.obs[`{self._dm.control_key}`] must be set to `True` everywhere."
                )
        pred_data = self._dm.get_prediction_data(
            adata,
            sample_rep=sample_rep,  # type: ignore[arg-type]
            covariate_data=covariate_data,
            condition_id_key=condition_id_key,
        )
        pred_loader = PredictionSampler(pred_data)
        batch = pred_loader.sample()
        src = batch["source"]
        condition = batch.get("condition", None)
        # using jax.tree.map to batch the prediction
        # because PredictionSampler can return a different number of cells for each condition
        out = jax.tree.map(
            functools.partial(self.solver.predict, rng=rng, **kwargs),
            src,
            condition,  # type: ignore[attr-defined]
        )
        if key_added_prefix is None:
            return out
        if len(pred_data.control_to_perturbation) > 1:
            raise ValueError(
                f"When saving predictions to `adata`, all control cells must be from the same control \
                                population, but found {len(pred_data.control_to_perturbation)} control populations."
            )
        out_np = {k: np.array(v) for k, v in out.items()}
        _write_predictions(
            adata=adata,
            predictions=out_np,
            key_added_prefix=key_added_prefix,
        )

    def get_condition_embedding(
        self,
        covariate_data: pd.DataFrame | ConditionData,
        rep_dict: dict[str, str] | None = None,
        condition_id_key: str | None = None,
        key_added: str | None = _constants.CONDITION_EMBEDDING,
    ) -> tuple[pd.DataFrame, pd.DataFrame]:
        """Get the embedding of the conditions.

        Outputs the mean and variance of the learnt embeddings
        generated by the :class:`~cellflow.networks.ConditionEncoder`.

        Parameters
        ----------
        covariate_data
            Can be one of

            - a :class:`~pandas.DataFrame` defining the conditions with the same columns as the
              :class:`~anndata.AnnData` used for the initialisation of :class:`~cellflow.model.CellFlow`.
            - an instance of :class:`~cellflow.data.ConditionData`.

        rep_dict
            Dictionary containing the representations of the perturbation covariates. Will be considered an
            empty dictionary if :obj:`None`.
        condition_id_key
            Key defining the name of the condition. Only available
            if ``'covariate_data'`` is a :class:`~pandas.DataFrame`.
        key_added
            Key to store the condition embedding in :attr:`~anndata.AnnData.uns`.

        Returns
        -------
        A :class:`tuple` of :class:`~pandas.DataFrame` with the mean and variance of the condition embeddings.
        """
        if self.solver is None or not self.solver.is_trained:
            raise ValueError("Model not trained. Please call `train` first.")

        if hasattr(covariate_data, "condition_data"):
            cond_data = covariate_data
        elif isinstance(covariate_data, pd.DataFrame):
            cond_data = self._dm.get_condition_data(
                covariate_data=covariate_data,
                rep_dict=rep_dict,
                condition_id_key=condition_id_key,
            )
        else:
            raise ValueError("Covariate data must be a `pandas.DataFrame` or an instance of `BaseData`.")

        condition_embeddings_mean: dict[str, ArrayLike] = {}
        condition_embeddings_var: dict[str, ArrayLike] = {}
        n_conditions = len(next(iter(cond_data.condition_data.values())))
        for i in range(n_conditions):
            condition = {k: v[[i], :] for k, v in cond_data.condition_data.items()}
            if condition_id_key:
                c_key = cond_data.perturbation_idx_to_id[i]
            else:
                cov_combination = cond_data.perturbation_idx_to_covariates[i]
                c_key = tuple(cov_combination[i] for i in range(len(cov_combination)))
            condition_embeddings_mean[c_key], condition_embeddings_var[c_key] = self.solver.get_condition_embedding(
                condition
            )

        df_mean = pd.DataFrame.from_dict({k: v[0] for k, v in condition_embeddings_mean.items()}).T
        df_var = pd.DataFrame.from_dict({k: v[0] for k, v in condition_embeddings_var.items()}).T

        if condition_id_key:
            df_mean.index.set_names([condition_id_key], inplace=True)
            df_var.index.set_names([condition_id_key], inplace=True)
        else:
            df_mean.index.set_names(list(self._dm.perturb_covar_keys), inplace=True)
            df_var.index.set_names(list(self._dm.perturb_covar_keys), inplace=True)

        if key_added is not None:
            _utils.set_plotting_vars(self.adata, key=key_added, value=df_mean)
            _utils.set_plotting_vars(self.adata, key=key_added, value=df_var)

        return df_mean, df_var

    def save(
        self,
        dir_path: str,
        file_prefix: str | None = None,
        overwrite: bool = False,
    ) -> None:
        """
        Save the model.

        Pickles the :class:`~cellflow.model.CellFlow` object.

        Parameters
        ----------
            dir_path
                Path to a directory, defaults to current directory
            file_prefix
                Prefix to prepend to the file name.
            overwrite
                Overwrite existing data or not.

        Returns
        -------
            :obj:`None`
        """
        file_name = (
            f"{file_prefix}_{self.__class__.__name__}.pkl"
            if file_prefix is not None
            else f"{self.__class__.__name__}.pkl"
        )
        file_dir = os.path.join(dir_path, file_name) if dir_path is not None else file_name

        if not overwrite and os.path.exists(file_dir):
            raise RuntimeError(f"Unable to save to an existing file `{file_dir}` use `overwrite=True` to overwrite it.")
        with open(file_dir, "wb") as f:
            cloudpickle.dump(self, f)

    @classmethod
    def load(
        cls,
        filename: str,
    ) -> "CellFlow":
        """
        Load a :class:`~cellflow.model.CellFlow` model from a saved instance.

        Parameters
        ----------
            filename
                Path to the saved file.

        Returns
        -------
        Loaded instance of the model.
        """
        # Check if filename is a directory
        file_name = os.path.join(filename, f"{cls.__name__}.pkl") if os.path.isdir(filename) else filename

        with open(file_name, "rb") as f:
            model = cloudpickle.load(f)

        if type(model) is not cls:
            raise TypeError(f"Expected the model to be type of `{cls}`, found `{type(model)}`.")
        return model

    @property
    def adata(self) -> ad.AnnData:
        """The :class:`~anndata.AnnData` object used for training."""
        return self._adata

    @property
    def solver(self) -> _otfm.OTFlowMatching | _genot.GENOT | None:
        """The solver."""
        return self._solver

    @property
    def dataloader(self) -> TrainSampler | OOCTrainSampler | None:
        """The dataloader used for training."""
        return self._dataloader

    @property
    def trainer(self) -> CellFlowTrainer | None:
        """The trainer used for training."""
        return self._trainer

    @property
    def validation_data(self) -> dict[str, ValidationData]:
        """The validation data."""
        return self._validation_data

    @property
    def data_manager(self) -> DataManager:
        """The data manager, initialised with :attr:`cellflow.model.CellFlow.adata`."""
        return self._dm

    @property
    def velocity_field(
        self,
    ) -> _velocity_field.ConditionalVelocityField | _velocity_field.GENOTConditionalVelocityField | None:
        """The conditional velocity field."""
        return self._vf

    @property
    def train_data(self) -> TrainingData | None:
        """The training data."""
        return self._train_data

    @train_data.setter
    def train_data(self, data: TrainingData) -> None:
        """Set the training data."""
        if not isinstance(data, TrainingData):
            raise ValueError(f"Expected `data` to be an instance of `TrainingData`, found `{type(data)}`.")
        self._train_data = data

    @velocity_field.setter  # type: ignore[attr-defined,no-redef]
    def velocity_field(self, vf: _velocity_field.ConditionalVelocityField) -> None:
        """Set the velocity field."""
        if not isinstance(vf, _velocity_field.ConditionalVelocityField):
            raise ValueError(f"Expected `vf` to be an instance of `ConditionalVelocityField`, found `{type(vf)}`.")
        self._vf = vf

    @property
    def condition_mode(self) -> Literal["deterministic", "stochastic"]:
        """The mode of the encoder."""
        return self.velocity_field.condition_mode<|MERGE_RESOLUTION|>--- conflicted
+++ resolved
@@ -548,16 +548,11 @@
         if self.trainer is None:
             raise ValueError("Model not initialized. Please call `prepare_model` first.")
 
-<<<<<<< HEAD
-        self._dataloader = TrainSampler(data=self.train_data, batch_size=batch_size)
-        validation_loaders = {k: ValidationSampler(v) for k, v in self.validation_data.items() if k != "predict_kwargs"}
-=======
         if out_of_core_dataloading:
             self._dataloader = OOCTrainSampler(data=self.train_data, batch_size=batch_size)
         else:
             self._dataloader = TrainSampler(data=self.train_data, batch_size=batch_size)
-        validation_loaders = {k: ValidationSampler(v) for k, v in self.validation_data.items()}
->>>>>>> 56888eb2
+        validation_loaders = {k: ValidationSampler(v) for k, v in self.validation_data.items() if k != "predict_kwargs"}
 
         self._solver = self.trainer.train(
             dataloader=self._dataloader,

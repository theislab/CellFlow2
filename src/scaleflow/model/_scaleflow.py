import functools
import os
import types
from collections.abc import Callable, Sequence
from dataclasses import field as dc_field
from typing import Any, Literal

import anndata as ad
import cloudpickle
import flax.linen as nn
import jax
import jax.numpy as jnp
import numpy as np
import optax
import pandas as pd
from ott.neural.methods.flows import dynamics

<<<<<<< HEAD
=======
from scaleflow.data import DataManager, ReservoirSampler
>>>>>>> d9535916
from scaleflow import _constants
from scaleflow._types import ArrayLike, Layers_separate_input_t, Layers_t
from scaleflow.data import DataManager, GroupedDistribution, SamplerABC
from scaleflow.model._utils import _write_predictions
from scaleflow.networks import _velocity_field
from scaleflow.plotting import _utils
from scaleflow.solvers import _eqm, _genot, _otfm
from scaleflow.training._callbacks import BaseCallback
from scaleflow.training._trainer import CellFlowTrainer
from scaleflow.utils import match_linear

__all__ = ["CellFlow"]


class CellFlow:
    """CellFlow model for perturbation prediction using Flow Matching and Optimal Transport.

    CellFlow builds upon neural optimal transport estimators extending :cite:`tong:23`,
    :cite:`pooladian:23`, :cite:`eyring:24`, :cite:`klein:23` which are all based on
    Flow Matching :cite:`lipman:22`.

    Parameters
    ----------
        adata
            An :class:`~anndata.AnnData` object to extract the training data from.
        solver
            Solver to use for training. Either ``'otfm'``, ``'genot'`` or ``'eqm'``.
    """

    def __init__(self, adata: ad.AnnData, solver: Literal["otfm", "genot", "eqm"] = "otfm"):
        self._adata = adata
        if solver == "otfm":
            self._solver_class = _otfm.OTFlowMatching
            self._vf_class = _velocity_field.ConditionalVelocityField
        elif solver == "genot":
            self._solver_class = _genot.GENOT
            self._vf_class = _velocity_field.GENOTConditionalVelocityField
        elif solver == "eqm":
            self._solver_class = _eqm.EquilibriumMatching
            self._vf_class = _velocity_field.EquilibriumVelocityField
        else:
            raise ValueError(f"Unknown solver: {solver}. Must be 'otfm', 'genot', or 'eqm'.")
        self._dataloader: SamplerABC | None = None
        self._trainer: CellFlowTrainer | None = None
        self._validation_data: dict[str, GroupedDistribution] = {"predict_kwargs": {}}
        self._solver: _otfm.OTFlowMatching | _genot.GENOT | _eqm.EquilibriumMatching | None = None
        self._condition_dim: int | None = None
        self._vf: (
            _velocity_field.ConditionalVelocityField
            | _velocity_field.GENOTConditionalVelocityField
            | _velocity_field.EquilibriumVelocityField
            | None
        ) = None

    def prepare_data(
        self,
        sample_rep: str,
        control_key: str,
        perturbation_covariates: dict[str, Sequence[str]],
        perturbation_covariate_reps: dict[str, str] | None = None,
        sample_covariates: Sequence[str] | None = None,
        sample_covariate_reps: dict[str, str] | None = None,
        split_covariates: Sequence[str] | None = None,
        max_combination_length: int | None = None,
        null_value: float = 0.0,
    ) -> None:
        """Prepare the dataloader for training from :attr:`~scaleflow.model.CellFlow.adata`.

        Parameters
        ----------
        sample_rep
            Key in :attr:`~anndata.AnnData.obsm` of :attr:`scaleflow.model.CellFlow.adata` where
            the sample representation is stored or ``'X'`` to use :attr:`~anndata.AnnData.X`.
        control_key
            Key of a boolean column in :attr:`~anndata.AnnData.obs` of
            :attr:`scaleflow.model.CellFlow.adata` that defines the control samples.
        perturbation_covariates
            A dictionary where the keys indicate the name of the covariate group and the values are
            keys in :attr:`~anndata.AnnData.obs` of :attr:`scaleflow.model.CellFlow.adata`. The
            corresponding columns can be of the following types:

            - categorial: The column contains categories whose representation is stored in
              :attr:`~anndata.AnnData.uns`, see ``'perturbation_covariate_reps'``.
            - boolean: The perturbation is present or absent.
            - numeric: The perturbation is given as a numeric value, possibly linked to
              a categorical perturbation, e.g. dosages for a drug.

            If multiple groups are provided, the first is interpreted as the primary
            perturbation and the others as covariates corresponding to these perturbations.
        perturbation_covariate_reps
            A :class:`dict` where the keys indicate the name of the covariate group and the values
            are keys in :attr:`~anndata.AnnData.uns` storing a dictionary with the representation
            of the covariates.
        sample_covariates
            Keys in :attr:`~anndata.AnnData.obs` indicating sample covariates. Sample covariates
            are defined such that each cell has only one value for each sample covariate (in
            constrast to ``'perturbation_covariates'`` which can have multiple values for each
            cell). If :obj:`None`, no sample
        sample_covariate_reps
            A dictionary where the keys indicate the name of the covariate group and the values
            are keys in :attr:`~anndata.AnnData.uns` storing a dictionary with the representation
            of the covariates.
        split_covariates
            Covariates in :attr:`~anndata.AnnData.obs` to split all control cells into different
            control populations. The perturbed cells are also split according to these columns,
            but if any of the ``'split_covariates'`` has a representation which should be
            incorporated by the model, the corresponding column should also be used in
            ``'perturbation_covariates'``.
        max_combination_length
            Maximum number of combinations of primary ``'perturbation_covariates'``. If
            :obj:`None`, the value is inferred from the provided ``'perturbation_covariates'``
            as the maximal number of perturbations a cell has been treated with.
        null_value
            Value to use for padding to ``'max_combination_length'``.

        Returns
        -------
        Updates the following fields:

        - :attr:`scaleflow.model.CellFlow.data_manager` - the :class:`scaleflow.data.DataManager` object.
        - :attr:`scaleflow.model.CellFlow.train_data` - the training data.

        Example
        -------
            Consider the case where we have combinations of drugs along with dosages, saved in
            :attr:`~anndata.AnnData.obs` as columns ``drug_1`` and ``drug_2`` with three different
            drugs ``DrugA``, ``DrugB``, and ``DrugC``, and ``dose_1`` and ``dose_2`` for their
            dosages, respectively. We store the embeddings of the drugs in
            :attr:`~anndata.AnnData.uns` under the key ``drug_embeddings``, while the dosage
            columns are numeric. Moreover, we have a covariate ``cell_type`` with values
            ``cell_typeA`` and ``cell_typeB``, with embeddings stored in
            :attr:`~anndata.AnnData.uns` under the key ``cell_type_embeddings``. Note that we then
            also have to set ``'split_covariates'`` as we assume we have an unperturbed population
            for each cell type.

            .. code-block:: python

                perturbation_covariates = {{"drug": ("drug_1", "drug_2"), "dose": ("dose_1", "dose_2")}}
                perturbation_covariate_reps = {"drug": "drug_embeddings"}
                adata.uns["drug_embeddings"] = {
                    "drugA": np.array([0.1, 0.2, 0.3]),
                    "drugB": np.array([0.4, 0.5, 0.6]),
                    "drugC": np.array([-0.2, 0.3, 0.0]),
                }

                sample_covariates = {"cell_type": "cell_type_embeddings"}
                adata.uns["cell_type_embeddings"] = {
                    "cell_typeA": np.array([0.0, 1.0]),
                    "cell_typeB": np.array([0.0, 2.0]),
                }

                split_covariates = ["cell_type"]

                cf = CellFlow(adata)
                cf = cf.prepare_data(
                    sample_rep="X",
                    control_key="control",
                    perturbation_covariates=perturbation_covariates,
                    perturbation_covariate_reps=perturbation_covariate_reps,
                    sample_covariates=sample_covariates,
                    sample_covariate_reps=sample_covariate_reps,
                    split_covariates=split_covariates,
                )
        """
        self._dm = DataManager(
            self.adata,
            sample_rep=sample_rep,
            control_key=control_key,
            perturbation_covariates=perturbation_covariates,
            perturbation_covariate_reps=perturbation_covariate_reps,
            sample_covariates=sample_covariates,
            sample_covariate_reps=sample_covariate_reps,
            split_covariates=split_covariates,
            max_combination_length=max_combination_length,
            null_value=null_value,
        )

        self.train_data = self._dm.get_train_data(self.adata)
        if hasattr(self.train_data, 'data') and hasattr(self.train_data.data, 'src_data'):
            first_src_idx = next(iter(self.train_data.data.src_data.keys()))
            self._data_dim = self.train_data.data.src_data[first_src_idx].shape[-1]
        else:
            self._data_dim = self.train_data.cell_data.shape[-1]  # type: ignore[union-attr]

    def prepare_validation_data(
        self,
        adata: ad.AnnData,
        name: str,
        n_conditions_on_log_iteration: int | None = None,
        n_conditions_on_train_end: int | None = None,
        predict_kwargs: dict[str, Any] | None = None,
    ) -> None:
        """Prepare the validation data.

        Parameters
        ----------
        adata
            An :class:`~anndata.AnnData` object.
        name
            Name of the validation data defining the key in
            :attr:`scaleflow.model.CellFlow.validation_data`.
        n_conditions_on_log_iteration
            Number of conditions to use for computation callbacks at each logged iteration.
            If :obj:`None`, use all conditions.
        n_conditions_on_train_end
            Number of conditions to use for computation callbacks at the end of training.
            If :obj:`None`, use all conditions.
        predict_kwargs
            Keyword arguments for the prediction function
            :func:`scaleflow.solvers._otfm.OTFlowMatching.predict` or
            :func:`scaleflow.solvers._genot.GENOT.predict` used during validation.

        Returns
        -------
        :obj:`None`, and updates the following fields:

        - :attr:`scaleflow.model.CellFlow.validation_data` - a dictionary with the validation data.

        """
        if self.train_data is None:
            raise ValueError(
                "Dataloader not initialized. Training data needs to be set up before preparing validation data. Please call prepare_data first."
            )
        val_data = self._dm.get_validation_data(
            adata,
            n_conditions_on_log_iteration=n_conditions_on_log_iteration,
            n_conditions_on_train_end=n_conditions_on_train_end,
        )
        self._validation_data[name] = val_data
        # Batched prediction is not compatible with split covariates
        # as all conditions need to be the same size
        split_val = len(val_data.control_to_perturbation) > 1
        predict_kwargs = predict_kwargs or {}
        # Check if predict_kwargs is alreday provided from an earlier call
        if "predict_kwargs" in self._validation_data and len(predict_kwargs):
            self._validation_data["predict_kwargs"].update(predict_kwargs)
            predict_kwargs = self._validation_data["predict_kwargs"]
        # Set batched prediction to False if split_val is True
        if split_val:
            predict_kwargs["batched"] = False
        self._validation_data["predict_kwargs"] = predict_kwargs

    def prepare_model(
        self,
        condition_mode: Literal["deterministic", "stochastic"] = "deterministic",
        regularization: float = 0.0,
        pooling: Literal["mean", "attention_token", "attention_seed"] = "attention_token",
        pooling_kwargs: dict[str, Any] = types.MappingProxyType({}),
        layers_before_pool: Layers_separate_input_t | Layers_t = dc_field(default_factory=lambda: []),
        layers_after_pool: Layers_t = dc_field(default_factory=lambda: []),
        condition_embedding_dim: int = 256,
        cond_output_dropout: float = 0.9,
        condition_encoder_kwargs: dict[str, Any] | None = None,
        pool_sample_covariates: bool = True,
        time_freqs: int = 1024,
        time_max_period: int | None = 10000,
        time_encoder_dims: Sequence[int] = (2048, 2048, 2048),
        time_encoder_dropout: float = 0.0,
        hidden_dims: Sequence[int] = (2048, 2048, 2048),
        hidden_dropout: float = 0.0,
        cell_transformer_layers: int = 0,
        cell_transformer_heads: int = 8,
        cell_transformer_dim: int = 128,
        cell_transformer_dropout: float = 0.1,
        cell_transformer_mode: Literal["before_condition", "after_condition"] = "before_condition",
        conditioning: Literal["concatenation", "film", "resnet"] = "concatenation",
        conditioning_kwargs: dict[str, Any] = dc_field(default_factory=lambda: {}),
        decoder_dims: Sequence[int] = (4096, 4096, 4096),
        decoder_dropout: float = 0.0,
        vf_act_fn: Callable[[jnp.ndarray], jnp.ndarray] = nn.silu,
        vf_kwargs: dict[str, Any] | None = None,
        probability_path: dict[Literal["constant_noise", "bridge"], float] | None = None,
        match_fn: Callable[[ArrayLike, ArrayLike], ArrayLike] = match_linear,
        optimizer: optax.GradientTransformation = optax.MultiSteps(optax.adam(5e-5), 20),
        solver_kwargs: dict[str, Any] | None = None,
        layer_norm_before_concatenation: bool = False,
        linear_projection_before_concatenation: bool = False,
        use_phenotype_predictor: bool = False,
        phenotype_hidden_dims: Sequence[int] = (256, 128, 64),
        phenotype_dropout: float = 0.0,
        phenotype_output_dim: int = 1,
        loss_weight_gex: float = 1.0,
        loss_weight_functional: float = 1.0,
        seed=0,
    ) -> None:
        """Prepare the model for training.

        This function sets up the neural network architecture and specificities of the
        :attr:`solver`. When :attr:`solver` is an instance of :class:`scaleflow.solvers._genot.GENOT`,
        the following arguments have to be passed to ``'condition_encoder_kwargs'``:


        Parameters
        ----------
        condition_mode
            Mode of the encoder, should be one of:

            - ``'deterministic'``: Learns condition encoding point-wise.
            - ``'stochastic'``: Learns a Gaussian distribution for representing conditions.

        regularization
            Regularization strength in the latent space:

            - For deterministic mode, it is the strength of the L2 regularization.
            - For stochastic mode, it is the strength of the VAE regularization.

        pooling
            Pooling method, should be one of:

            - ``'mean'``: Aggregates combinations of covariates by the mean of their
              learned embeddings.
            - ``'attention_token'``: Aggregates combinations of covariates by an attention
              mechanism with a class token.
            - ``'attention_seed'``: Aggregates combinations of covariates by seed attention.

        pooling_kwargs
            Keyword arguments for the pooling method corresponding to:

            - :class:`scaleflow.networks.TokenAttentionPooling` if ``'pooling'`` is
              ``'attention_token'``.
            - :class:`scaleflow.networks.SeedAttentionPooling` if ``'pooling'`` is ``'attention_seed'``.

        layers_before_pool
            Layers applied to the condition embeddings before pooling. Can be of type

            - :class:`tuple` with elements corresponding to dictionaries with keys:

                - ``'layer_type'`` of type :class:`str` indicating the type of the layer, can be
                  ``'mlp'`` or ``'self_attention'``.
                - Further keyword arguments for the layer type :class:`scaleflow.networks.MLPBlock` or
                  :class:`scaleflow.networks.SelfAttentionBlock`.

            - :class:`dict` with keys corresponding to perturbation covariate keys, and values
              correspondinng to the above mentioned tuples.

        layers_after_pool
            Layers applied to the condition embeddings after pooling, and before applying the last
            layer of size ``'condition_embedding_dim'``. Should be of type :class:`tuple` with
            elements corresponding to dictionaries with keys:

            - ``'layer_type'`` of type :class:`str` indicating the type of the layer, can be
              ``'mlp'`` or ``'self_attention'``.
            - Further keys depend on the layer type, either for :class:`scaleflow.networks.MLPBlock` or
              for :class:`scaleflow.networks.SelfAttentionBlock`.

        condition_embedding_dim
            Dimensions of the condition embedding, i.e. the last layer of the
            :class:`scaleflow.networks.ConditionEncoder`.
        cond_output_dropout
            Dropout rate for the last layer of the :class:`scaleflow.networks.ConditionEncoder`.
        condition_encoder_kwargs
            Keyword arguments for the :class:`scaleflow.networks.ConditionEncoder`.
        pool_sample_covariates
            Whether to include sample covariates in the pooling.
        time_freqs
            Frequency of the sinusoidal time encoding
            (:func:`ott.neural.networks.layers.sinusoidal_time_encoder`).
        time_max_period
            Controls the frequency of the time embeddings, see
            :func:`scaleflow.networks.utils.sinusoidal_time_encoder`.
        time_encoder_dims
            Dimensions of the layers processing the time embedding in
            :attr:`scaleflow.networks.ConditionalVelocityField.time_encoder`.
        time_encoder_dropout
            Dropout rate for the :attr:`scaleflow.networks.ConditionalVelocityField.time_encoder`.
        hidden_dims
            Dimensions of the layers processing the input to the velocity field
            via :attr:`scaleflow.networks.ConditionalVelocityField.x_encoder`.
        hidden_dropout
            Dropout rate for :attr:`scaleflow.networks.ConditionalVelocityField.x_encoder`.
        conditioning
            Conditioning method, should be one of:

            - ``'concatenation'``: Concatenate the time, data, and condition embeddings.
            - ``'film'``: Use FiLM conditioning, i.e. learn FiLM weights from time and condition embedding
              to scale the data embeddings.
            - ``'resnet'``: Use residual conditioning.

        conditioning_kwargs
            Keyword arguments for the conditioning method.
        decoder_dims
            Dimensions of the output layers in
            :attr:`scaleflow.networks.ConditionalVelocityField.decoder`.
        decoder_dropout
            Dropout rate for the output layer
            :attr:`scaleflow.networks.ConditionalVelocityField.decoder`.
        vf_act_fn
            Activation function of the :class:`scaleflow.networks.ConditionalVelocityField`.
        vf_kwargs
            Additional keyword arguments for the solver-specific vector field.
            For instance, when ``'solver==genot'``, the following keyword argument can be passed:

                - ``'genot_source_dims'`` of type :class:`tuple` with the dimensions
                  of the :class:`scaleflow.networks.MLPBlock` processing the source cell.
                - ``'genot_source_dropout'`` of type :class:`float` indicating the dropout rate
                  for the source cell processing.
        probability_path
            Probability path to use for training. Should be a :class:`dict` of the form

            - ``'{"constant_noise": noise_val'``
            - ``'{"bridge": noise_val}'``

            If :obj:`None`, defaults to ``'{"constant_noise": 0.0}'``.
        match_fn
            Matching function between unperturbed and perturbed cells. Should take as input source
            and target data and return the optimal transport matrix, see e.g.
            :func:`scaleflow.utils.match_linear`.
        optimizer
            Optimizer used for training.
        solver_kwargs
            Keyword arguments for the solver :class:`scaleflow.solvers.OTFlowMatching` or
            :class:`scaleflow.solvers.GENOT`.
        layer_norm_before_concatenation
            If :obj:`True`, applies layer normalization before concatenating
            the embedded time, embedded data, and condition embeddings.
        linear_projection_before_concatenation
            If :obj:`True`, applies a linear projection before concatenating
            the embedded time, embedded data, and embedded condition.
        seed
            Random seed.

        Returns
        -------
        Updates the following fields:

        - :attr:`scaleflow.model.CellFlow.velocity_field` - an instance of the
          :class:`scaleflow.networks.ConditionalVelocityField`.
        - :attr:`scaleflow.model.CellFlow.solver` - an instance of :class:`scaleflow.solvers.OTFlowMatching`
          or :class:`scaleflow.solvers.GENOT`.
        - :attr:`scaleflow.model.CellFlow.trainer` - an instance of the
          :class:`scaleflow.training.CellFlowTrainer`.
        """
        if self.train_data is None:
            raise ValueError("Dataloader not initialized. Please call `prepare_data` first.")

        # Store the seed for use in train method
        self._seed = seed

        if condition_mode == "stochastic":
            if regularization == 0.0:
                raise ValueError("Stochastic condition embeddings require `regularization`>0.")

        condition_encoder_kwargs = condition_encoder_kwargs or {}
        if (
            self._solver_class == _otfm.OTFlowMatching or self._solver_class == _eqm.EquilibriumMatching
        ) and vf_kwargs is not None:
            raise ValueError("For `solver='otfm'` or `solver='eqm'`, `vf_kwargs` must be `None`.")
        if self._solver_class == _genot.GENOT:
            if vf_kwargs is None:
                vf_kwargs = {"genot_source_dims": [1024, 1024, 1024], "genot_source_dropout": 0.0}
            else:
                assert isinstance(vf_kwargs, dict)
                assert "genot_source_dims" in vf_kwargs
                assert "genot_source_dropout" in vf_kwargs
        else:
            vf_kwargs = {}
        covariates_not_pooled = [] if pool_sample_covariates else self._dm.sample_covariates
        solver_kwargs = solver_kwargs or {}
        probability_path = probability_path or {"constant_noise": 0.0}

        if self._solver_class == _eqm.EquilibriumMatching:
            self.vf = self._vf_class(
                output_dim=self._data_dim,
                max_combination_length=getattr(self.train_data, 'max_combination_length', 1),
                condition_mode=condition_mode,
                regularization=regularization,
                condition_embedding_dim=condition_embedding_dim,
                covariates_not_pooled=covariates_not_pooled,
                pooling=pooling,
                pooling_kwargs=pooling_kwargs,
                layers_before_pool=layers_before_pool,
                layers_after_pool=layers_after_pool,
                cond_output_dropout=cond_output_dropout,
                condition_encoder_kwargs=condition_encoder_kwargs,
                act_fn=vf_act_fn,
                hidden_dims=hidden_dims,
                hidden_dropout=hidden_dropout,
                cell_transformer_layers=cell_transformer_layers,
                cell_transformer_heads=cell_transformer_heads,
                cell_transformer_dim=cell_transformer_dim,
                cell_transformer_dropout=cell_transformer_dropout,
                cell_transformer_mode=cell_transformer_mode,
                conditioning=conditioning,
                conditioning_kwargs=conditioning_kwargs,
                decoder_dims=decoder_dims,
                decoder_dropout=decoder_dropout,
                layer_norm_before_concatenation=layer_norm_before_concatenation,
                linear_projection_before_concatenation=linear_projection_before_concatenation,
            )
        else:
            self.vf = self._vf_class(
                output_dim=self._data_dim,
                max_combination_length=getattr(self.train_data, 'max_combination_length', 1),
                condition_mode=condition_mode,
                regularization=regularization,
                condition_embedding_dim=condition_embedding_dim,
                covariates_not_pooled=covariates_not_pooled,
                pooling=pooling,
                pooling_kwargs=pooling_kwargs,
                layers_before_pool=layers_before_pool,
                layers_after_pool=layers_after_pool,
                cond_output_dropout=cond_output_dropout,
                condition_encoder_kwargs=condition_encoder_kwargs,
                act_fn=vf_act_fn,
                time_freqs=time_freqs,
                time_max_period=time_max_period,
                time_encoder_dims=time_encoder_dims,
                time_encoder_dropout=time_encoder_dropout,
                hidden_dims=hidden_dims,
                hidden_dropout=hidden_dropout,
                cell_transformer_layers=cell_transformer_layers,
                cell_transformer_heads=cell_transformer_heads,
                cell_transformer_dim=cell_transformer_dim,
                cell_transformer_dropout=cell_transformer_dropout,
                cell_transformer_mode=cell_transformer_mode,
                conditioning=conditioning,
                conditioning_kwargs=conditioning_kwargs,
                decoder_dims=decoder_dims,
                decoder_dropout=decoder_dropout,
                layer_norm_before_concatenation=layer_norm_before_concatenation,
                linear_projection_before_concatenation=linear_projection_before_concatenation,
                **vf_kwargs,
            )

        probability_path, noise = next(iter(probability_path.items()))
        if probability_path == "constant_noise":
            probability_path = dynamics.ConstantNoiseFlow(noise)
        elif probability_path == "bridge":
            probability_path = dynamics.BrownianBridge(noise)
        else:
            raise NotImplementedError(
                f"The key of `probability_path` must be `'constant_noise'` or `'bridge'` but found {probability_path}."
            )

        phenotype_predictor = None
        if use_phenotype_predictor:
            from scaleflow.networks import PhenotypePredictor

            phenotype_predictor = PhenotypePredictor(
                hidden_dims=phenotype_hidden_dims,
                dropout_rate=phenotype_dropout,
                output_dim=phenotype_output_dim,
            )

        if self._solver_class == _otfm.OTFlowMatching:
            first_tgt_idx = next(iter(self.train_data.data.conditions.keys()))
            flat_condition = self.train_data.data.conditions[first_tgt_idx]
            sample_conditions = {}
            if hasattr(self.train_data, 'annotation') and self.train_data.annotation.condition_structure:
                for cov_name, (start, end) in self.train_data.annotation.condition_structure.items():
                    sample_conditions[cov_name] = flat_condition[start:end].reshape(1, -1)
            else:
                sample_conditions = {0: flat_condition}

            self._solver = self._solver_class(
                vf=self.vf,
                match_fn=match_fn,
                probability_path=probability_path,
                phenotype_predictor=phenotype_predictor,
                loss_weight_gex=loss_weight_gex,
                loss_weight_functional=loss_weight_functional,
                optimizer=optimizer,
                conditions=sample_conditions,
                rng=jax.random.PRNGKey(seed),
                **solver_kwargs,
            )
        elif self._solver_class == _eqm.EquilibriumMatching:
            first_tgt_idx = next(iter(self.train_data.data.conditions.keys()))
            flat_condition = self.train_data.data.conditions[first_tgt_idx]
            sample_conditions = {}
            if hasattr(self.train_data, 'annotation') and self.train_data.annotation.condition_structure:
                for cov_name, (start, end) in self.train_data.annotation.condition_structure.items():
                    sample_conditions[cov_name] = flat_condition[start:end].reshape(1, -1)
            else:
                sample_conditions = {0: flat_condition}

            # EqM doesn't use probability_path, only match_fn
            self._solver = self._solver_class(
                vf=self.vf,
                match_fn=match_fn,
                phenotype_predictor=phenotype_predictor,
                loss_weight_gex=loss_weight_gex,
                loss_weight_functional=loss_weight_functional,
                optimizer=optimizer,
                conditions=sample_conditions,
                rng=jax.random.PRNGKey(seed),
                **solver_kwargs,
            )
        elif self._solver_class == _genot.GENOT:
            first_tgt_idx = next(iter(self.train_data.data.conditions.keys()))
            flat_condition = self.train_data.data.conditions[first_tgt_idx]
            sample_conditions = {}
            if hasattr(self.train_data, 'annotation') and self.train_data.annotation.condition_structure:
                for cov_name, (start, end) in self.train_data.annotation.condition_structure.items():
                    sample_conditions[cov_name] = flat_condition[start:end].reshape(1, -1)
            else:
                sample_conditions = {0: flat_condition}

            self._solver = self._solver_class(
                vf=self.vf,
                data_match_fn=match_fn,
                probability_path=probability_path,
                source_dim=self._data_dim,
                target_dim=self._data_dim,
                optimizer=optimizer,
                conditions=sample_conditions,
                rng=jax.random.PRNGKey(seed),
                **solver_kwargs,
            )
        else:
            raise NotImplementedError(
                f"Solver must be an instance of OTFlowMatching, EquilibriumMatching, or GENOT, got {type(self.solver)}"
            )

        self._trainer = CellFlowTrainer(solver=self.solver, predict_kwargs=self.validation_data["predict_kwargs"])  # type: ignore[arg-type]

    def train(
        self,
        num_iterations: int,
        batch_size: int = 1024,
        valid_freq: int = 1000,
        validation_batch_size: int | None = None,
        callbacks: Sequence[BaseCallback] = [],
        monitor_metrics: Sequence[str] = [],
        out_of_core_dataloading: bool = False,
        num_workers: int = 8,
        prefetch_factor: int = 4,
    ) -> None:
        """Train the model.

        Note
        ----
        A low value of ``'valid_freq'`` results in long training
        because predictions are time-consuming compared to training steps.

        For multi-task training with functional assays, create a custom dataloader
        that returns batches with the appropriate 'task' field ('gex' or 'functional').

        Parameters
        ----------
        num_iterations
            Number of iterations to train the model.
        batch_size
            Batch size.
        valid_freq
            Frequency of validation.
        callbacks
            Callbacks to perform at each validation step. There are two types of callbacks:
            - Callbacks for computations should inherit from
              :class:`~scaleflow.training.ComputationCallback` see e.g. :class:`scaleflow.training.Metrics`.
            - Callbacks for logging should inherit from :class:`~scaleflow.training.LoggingCallback` see
              e.g. :class:`~scaleflow.training.WandbLogger`.
        monitor_metrics
            Metrics to monitor.
        out_of_core_dataloading
            If :obj:`True`, use out-of-core dataloading. Uses the :class:`scaleflow.data.JaxOutOfCoreTrainSampler`
            to load data that does not fit into GPU memory.

        Returns
        -------
        Updates the following fields:

        - :attr:`scaleflow.model.CellFlow.dataloader` - the training dataloader.
        - :attr:`scaleflow.model.CellFlow.solver` - the trained solver.
        """
        if self.train_data is None:
            raise ValueError("Data not initialized. Please call `prepare_data` first.")

        if self.trainer is None:
            raise ValueError("Model not initialized. Please call `prepare_model` first.")

        if out_of_core_dataloading:
            pass  # TODO
            # self._dataloader = JaxOutOfCoreTrainSampler(
            #     data=self.train_data,
            #     batch_size=batch_size,
            #     seed=self._seed,
            #     num_workers=num_workers,
            #     prefetch_factor=prefetch_factor,
            # )
        else:
            pass
            # self._dataloader = TrainSampler(data=self.train_data, batch_size=batch_size)

<<<<<<< HEAD
        # TODO
        # Pass validation_batch_size to ValidationSampler
        validation_loaders = None
        # validation_loaders = {
        #     k: ValidationSampler(v, validation_batch_size=validation_batch_size)
        #     for k, v in self.validation_data.items()
        #     if k != "predict_kwargs"
        # }
=======
        validation_dataloaders = {}
        for k, v in self._validation_data.items():
            if k != "predict_kwargs":
                val_sampler = ReservoirSampler(v, batch_size=validation_batch_size or batch_size)
                val_sampler.init_sampler(np.random.default_rng(0))
                validation_dataloaders[k] = val_sampler
>>>>>>> d9535916

        self._solver = self.trainer.train(
            dataloader=self._dataloader,
            num_iterations=num_iterations,
            valid_freq=valid_freq,
            valid_loaders=validation_dataloaders,
            callbacks=callbacks,
            monitor_metrics=monitor_metrics,
        )

    def predict(
        self,
        adata: ad.AnnData,
        covariate_data: pd.DataFrame,
        sample_rep: str | None = None,
        condition_id_key: str | None = None,
        key_added_prefix: str | None = None,
        rng: ArrayLike | None = None,
        **kwargs: Any,
    ) -> dict[str, ArrayLike] | None:
        """Predict perturbation responses.

        Parameters
        ----------
        adata
            An :class:`~anndata.AnnData` object with the source representation.
        covariate_data
            Covariate data defining the condition to predict. This :class:`~pandas.DataFrame`
            should have the same columns as :attr:`~anndata.AnnData.obs` of
            :attr:`scaleflow.model.CellFlow.adata`, and as registered in
            :attr:`scaleflow.model.CellFlow.data_manager`.
        sample_rep
            Key in :attr:`~anndata.AnnData.obsm` where the sample representation is stored or
            ``'X'`` to use :attr:`~anndata.AnnData.X`. If :obj:`None`, the key is assumed to be
            the same as for the training data.
        condition_id_key
            Key in ``'covariate_data'`` defining the condition name.
        key_added_prefix
            If not :obj:`None`, prefix to store the prediction in :attr:`~anndata.AnnData.obsm`.
            If :obj:`None`, the predictions are not stored, and the predictions are returned as a
            :class:`dict`.
        rng
            Random number generator. If :obj:`None` and :attr:`scaleflow.model.CellFlow.conditino_mode`
            is ``'stochastic'``, the condition vector will be the mean of the learnt distributions,
            otherwise samples from the distribution.
        kwargs
            Keyword arguments for the predict function, i.e.
            :meth:`scaleflow.solvers.OTFlowMatching.predict` or :meth:`scaleflow.solvers.GENOT.predict`.

        Returns
        -------
        If ``'key_added_prefix'`` is :obj:`None`, a :class:`dict` with the predicted sample
        representation for each perturbation, otherwise stores the predictions in
        :attr:`~anndata.AnnData.obsm` and returns :obj:`None`.
        """
        if self.solver is None or not self.solver.is_trained:
            raise ValueError("Model not trained. Please call `train` first.")

        if sample_rep is None:
            sample_rep = self._dm.sample_rep

        if adata is not None and covariate_data is not None:
            if covariate_data.empty:
                raise ValueError("`covariate_data` is empty.")
            if self._dm.control_key not in adata.obs.columns:
                raise ValueError(
                    f"If both `adata` and `covariate_data` are given, the control key `{self._dm.control_key}` must be in `adata.obs`."
                )
            if not adata.obs[self._dm.control_key].all():
                raise ValueError(
                    f"If both `adata` and `covariate_data` are given, all samples in `adata` must be control samples, and thus `adata.obs[`{self._dm.control_key}`] must be set to `True` everywhere."
                )
        pred_data = self._dm.get_prediction_data(
            adata,
            sample_rep=sample_rep,  # type: ignore[arg-type]
            covariate_data=covariate_data,
            condition_id_key=condition_id_key,
        )
        # TODO
        pred_loader = None
        # pred_loader = PredictionSampler(pred_data)
        batch = pred_loader.sample()
        src = batch["source"]
        condition = batch.get("condition", None)
        # using jax.tree.map to batch the prediction
        # because PredictionSampler can return a different number of cells for each condition
        out = jax.tree.map(
            functools.partial(self.solver.predict, rng=rng, **kwargs),
            src,
            condition,  # type: ignore[attr-defined]
        )
        if key_added_prefix is None:
            return out
        if len(pred_data.control_to_perturbation) > 1:
            raise ValueError(
                f"When saving predictions to `adata`, all control cells must be from the same control \
                                population, but found {len(pred_data.control_to_perturbation)} control populations."
            )
        out_np = {k: np.array(v) for k, v in out.items()}
        _write_predictions(
            adata=adata,
            predictions=out_np,
            key_added_prefix=key_added_prefix,
        )

    def get_condition_embedding(
        self,
        covariate_data: pd.DataFrame,
        rep_dict: dict[str, str] | None = None,
        condition_id_key: str | None = None,
        key_added: str | None = _constants.CONDITION_EMBEDDING,
    ) -> tuple[pd.DataFrame, pd.DataFrame]:
        """Get the embedding of the conditions.

        Outputs the mean and variance of the learnt embeddings
        generated by the :class:`~scaleflow.networks.ConditionEncoder`.

        Parameters
        ----------
        covariate_data
            Can be one of

            - a :class:`~pandas.DataFrame` defining the conditions with the same columns as the
              :class:`~anndata.AnnData` used for the initialisation of :class:`~scaleflow.model.CellFlow`.
            - an instance of :class:`~scaleflow.data.ConditionData`.

        rep_dict
            Dictionary containing the representations of the perturbation covariates. Will be considered an
            empty dictionary if :obj:`None`.
        condition_id_key
            Key defining the name of the condition. Only available
            if ``'covariate_data'`` is a :class:`~pandas.DataFrame`.
        key_added
            Key to store the condition embedding in :attr:`~anndata.AnnData.uns`.

        Returns
        -------
        A :class:`tuple` of :class:`~pandas.DataFrame` with the mean and variance of the condition embeddings.
        """
        if self.solver is None or not self.solver.is_trained:
            raise ValueError("Model not trained. Please call `train` first.")

        if hasattr(covariate_data, "condition_data"):
            cond_data = covariate_data
        elif isinstance(covariate_data, pd.DataFrame):
            cond_data = self._dm.get_condition_data(
                covariate_data=covariate_data,
                rep_dict=rep_dict,
                condition_id_key=condition_id_key,
            )
        else:
            raise ValueError("Covariate data must be a `pandas.DataFrame` or an instance of `BaseData`.")

        condition_embeddings_mean: dict[str, ArrayLike] = {}
        condition_embeddings_var: dict[str, ArrayLike] = {}
        n_conditions = len(next(iter(cond_data.condition_data.values())))
        for i in range(n_conditions):
            condition = {k: v[[i], :] for k, v in cond_data.condition_data.items()}
            if condition_id_key:
                c_key = cond_data.perturbation_idx_to_id[i]
            else:
                cov_combination = cond_data.perturbation_idx_to_covariates[i]
                c_key = tuple(cov_combination[i] for i in range(len(cov_combination)))
            condition_embeddings_mean[c_key], condition_embeddings_var[c_key] = self.solver.get_condition_embedding(
                condition
            )

        df_mean = pd.DataFrame.from_dict({k: v[0] for k, v in condition_embeddings_mean.items()}).T
        df_var = pd.DataFrame.from_dict({k: v[0] for k, v in condition_embeddings_var.items()}).T

        if condition_id_key:
            df_mean.index.set_names([condition_id_key], inplace=True)
            df_var.index.set_names([condition_id_key], inplace=True)
        else:
            df_mean.index.set_names(list(self._dm.perturb_covar_keys), inplace=True)
            df_var.index.set_names(list(self._dm.perturb_covar_keys), inplace=True)

        if key_added is not None:
            _utils.set_plotting_vars(self.adata, key=key_added, value=df_mean)
            _utils.set_plotting_vars(self.adata, key=key_added, value=df_var)

        return df_mean, df_var

    def save(
        self,
        dir_path: str,
        file_prefix: str | None = None,
        overwrite: bool = False,
    ) -> None:
        """
        Save the model.

        Pickles the :class:`~scaleflow.model.CellFlow` object.

        Parameters
        ----------
            dir_path
                Path to a directory, defaults to current directory
            file_prefix
                Prefix to prepend to the file name.
            overwrite
                Overwrite existing data or not.

        Returns
        -------
            :obj:`None`
        """
        file_name = (
            f"{file_prefix}_{self.__class__.__name__}.pkl"
            if file_prefix is not None
            else f"{self.__class__.__name__}.pkl"
        )
        file_dir = os.path.join(dir_path, file_name) if dir_path is not None else file_name

        if not overwrite and os.path.exists(file_dir):
            raise RuntimeError(f"Unable to save to an existing file `{file_dir}` use `overwrite=True` to overwrite it.")
        with open(file_dir, "wb") as f:
            cloudpickle.dump(self, f)

    @classmethod
    def load(
        cls,
        filename: str,
    ) -> "CellFlow":
        """
        Load a :class:`~scaleflow.model.CellFlow` model from a saved instance.

        Parameters
        ----------
            filename
                Path to the saved file.

        Returns
        -------
        Loaded instance of the model.
        """
        # Check if filename is a directory
        file_name = os.path.join(filename, f"{cls.__name__}.pkl") if os.path.isdir(filename) else filename

        with open(file_name, "rb") as f:
            model = cloudpickle.load(f)

        if type(model) is not cls:
            raise TypeError(f"Expected the model to be type of `{cls}`, found `{type(model)}`.")
        return model

    @property
    def adata(self) -> ad.AnnData:
        """The :class:`~anndata.AnnData` object used for training."""
        return self._adata

    @property
    def solver(self) -> _otfm.OTFlowMatching | _genot.GENOT | _eqm.EquilibriumMatching | None:
        """The solver."""
        return self._solver

    @property
    def dataloader(self) -> SamplerABC | None:
        """The dataloader used for training."""
        return self._dataloader

    @property
    def trainer(self) -> CellFlowTrainer | None:
        """The trainer used for training."""
        return self._trainer

    @property
    def validation_data(self) -> dict[str, GroupedDistribution]:
        """The validation data."""
        return self._validation_data

    @property
    def data_manager(self) -> DataManager:
        """The data manager, initialised with :attr:`scaleflow.model.CellFlow.adata`."""
        return self._dm

    @property
    def velocity_field(
        self,
    ) -> (
        _velocity_field.ConditionalVelocityField
        | _velocity_field.GENOTConditionalVelocityField
        | _velocity_field.EquilibriumVelocityField
        | None
    ):
        """The conditional velocity field."""
        return self._vf

    @property
    def train_data(self) -> GroupedDistribution | None:
        """The training data."""
        return self._train_data

    @train_data.setter
    def train_data(self, data: GroupedDistribution) -> None:
        """Set the training data."""
        if not isinstance(data, GroupedDistribution):
            raise ValueError(f"Expected `data` to be an instance of `GroupedDistribution`, found `{type(data)}`.")
        self._train_data = data

    @velocity_field.setter  # type: ignore[attr-defined,no-redef]
    def velocity_field(self, vf: _velocity_field.ConditionalVelocityField) -> None:
        """Set the velocity field."""
        if not isinstance(vf, _velocity_field.ConditionalVelocityField):
            raise ValueError(f"Expected `vf` to be an instance of `ConditionalVelocityField`, found `{type(vf)}`.")
        self._vf = vf

    @property
    def condition_mode(self) -> Literal["deterministic", "stochastic"]:
        """The mode of the encoder."""
        return self.velocity_field.condition_mode<|MERGE_RESOLUTION|>--- conflicted
+++ resolved
@@ -15,10 +15,7 @@
 import pandas as pd
 from ott.neural.methods.flows import dynamics
 
-<<<<<<< HEAD
-=======
 from scaleflow.data import DataManager, ReservoirSampler
->>>>>>> d9535916
 from scaleflow import _constants
 from scaleflow._types import ArrayLike, Layers_separate_input_t, Layers_t
 from scaleflow.data import DataManager, GroupedDistribution, SamplerABC
@@ -703,23 +700,12 @@
             pass
             # self._dataloader = TrainSampler(data=self.train_data, batch_size=batch_size)
 
-<<<<<<< HEAD
-        # TODO
-        # Pass validation_batch_size to ValidationSampler
-        validation_loaders = None
-        # validation_loaders = {
-        #     k: ValidationSampler(v, validation_batch_size=validation_batch_size)
-        #     for k, v in self.validation_data.items()
-        #     if k != "predict_kwargs"
-        # }
-=======
         validation_dataloaders = {}
         for k, v in self._validation_data.items():
             if k != "predict_kwargs":
                 val_sampler = ReservoirSampler(v, batch_size=validation_batch_size or batch_size)
                 val_sampler.init_sampler(np.random.default_rng(0))
                 validation_dataloaders[k] = val_sampler
->>>>>>> d9535916
 
         self._solver = self.trainer.train(
             dataloader=self._dataloader,

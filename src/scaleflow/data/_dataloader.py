--- conflicted
+++ resolved
@@ -76,33 +76,19 @@
                 raise ValueError("pool_fraction must be provided if replacement_prob is provided.")
             if replacement_prob is None:
                 raise ValueError("replacement_prob must be provided if pool_fraction is provided.")
-<<<<<<< HEAD
         # Compute pool size from fraction
         if not self._cache_all:
             if not (0 < pool_fraction < 1):
-=======
-            if not (0 < pool_fraction <= 1):
->>>>>>> d9535916
                 raise ValueError("pool_fraction must be in (0, 1].")
             self._pool_fraction = pool_fraction
             self._pool_size = math.ceil(pool_fraction * self.n_source_dists)
             self._replacement_prob = replacement_prob
-<<<<<<< HEAD
 
         self._pool_usage_count = np.zeros(self.n_source_dists, dtype=int)
         self._initialized = False
         self._src_idx_pool = None
 
 
-=======
-            if pool_fraction == 1.0:
-                self._cache_all = True
-
-        self._pool_usage_count = {}
-        self._initialized = False
-        self._src_idx_pool = None
-
->>>>>>> d9535916
         self._lock = nullcontext() if self._cache_all else threading.RLock()
         self._executor = None
         self._pending_replacements = {}
@@ -110,11 +96,6 @@
             self._executor = ThreadPoolExecutor(max_workers=2)  # TODO: avoid magic numbers
             self._pending_replacements: dict[int, dict[str, Any]] = {}
 
-<<<<<<< HEAD
-=======
-
-
->>>>>>> d9535916
     def init_sampler(self, rng) -> None:
         if self._initialized:
             raise ValueError("Sampler already initialized. Call init_sampler() only once.")
@@ -147,11 +128,6 @@
         target_dist_idx = self._sample_target_dist_idx(rng, source_dist_idx)
         source_batch = self._sample_source_cells(rng, source_dist_idx)
         target_batch = self._sample_target_cells(rng, source_dist_idx, target_dist_idx)
-<<<<<<< HEAD
-        print(f"sampled target batch: {target_batch.shape}")
-        res = {"src_cell_data": source_batch, "tgt_cell_data": target_batch}
-        res["condition"] = self._data.data.conditions[target_dist_idx]
-=======
 
         flat_condition = self._data.data.conditions[target_dist_idx]
 
@@ -168,7 +144,6 @@
             "tgt_cell_data": target_batch,
             "condition": condition
         }
->>>>>>> d9535916
         return res
 
     def _load_targets_parallel(self, tgt_indices):
@@ -190,12 +165,6 @@
 
         with self._lock:
             self._cached_tgts = self._load_targets_parallel(tgt_indices)
-<<<<<<< HEAD
-=======
-
-        return None
-
->>>>>>> d9535916
 
         return None
 
@@ -285,20 +254,7 @@
             }
             print(f"scheduled replacement of {replaced_pool_idx} with {new_pool_idx} (slot {replaced_pool_slot})")
 
-<<<<<<< HEAD
-=======
-    def _load_targets_parallel(self, tgt_indices):
-        """Load multiple target distributions in parallel."""
-        def _load_tgt(j: int):
-            return j, self._data.data.tgt_data[j][...]
-
-        max_workers = min(32, (os.cpu_count() or 4))  # TODO: avoid magic numbers
-        with ThreadPoolExecutor(max_workers=max_workers) as ex:
-            results = list(ex.map(_load_tgt, tgt_indices))
-        return {j: arr for j, arr in results}
-
-
->>>>>>> d9535916
+
     def _apply_ready_replacements(self):
         if self._cache_all:
             return  # No replacement if everything is cached

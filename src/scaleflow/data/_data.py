from __future__ import annotations

from collections.abc import Callable
from dataclasses import dataclass
from typing import Any

import numpy as np
import zarr

import anndata as ad
<<<<<<< HEAD
from scaleflow.data._utils import write_sharded, write_dist_data_threaded
=======
from scaleflow._types import ArrayLike
from scaleflow.data._utils import write_sharded, write_dist_data_threaded, write_nested_dist_data_threaded
>>>>>>> eb829f7c

import pandas as pd

__all__ = [
    "GroupedDistribution",
    "GroupedDistributionData",
    "GroupedDistributionAnnotation",
]


@dataclass
class ReturnData:  # TODO: this should rather be a NamedTuple
    split_covariates_mask: np.ndarray | None
    split_idx_to_covariates: dict[int, tuple[Any, ...]]
    perturbation_covariates_mask: np.ndarray | None
    perturbation_idx_to_covariates: dict[int, tuple[Any, ...]]
    perturbation_idx_to_id: dict[int, Any]
    condition_data: dict[str, np.ndarray]
    control_to_perturbation: dict[int, np.ndarray]
    max_combination_length: int


class BaseDataMixin:
    """Base class for data containers."""

    @property
    def n_controls(self) -> int:
        """Returns the number of control covariate values."""
        return len(self.split_idx_to_covariates)  # type: ignore[attr-defined]

    @property
    def n_perturbations(self) -> int:
        """Returns the number of perturbation covariate combinations."""
        return len(self.perturbation_idx_to_covariates)  # type: ignore[attr-defined]

    @property
    def n_perturbation_covariates(self) -> int:
        """Returns the number of perturbation covariates."""
        return len(self.condition_data)  # type: ignore[attr-defined]

    def _format_params(self, fmt: Callable[[Any], str]) -> str:
        params = {
            "n_controls": self.n_controls,
            "n_perturbations": self.n_perturbations,
        }
        return ", ".join(f"{name}={fmt(val)}" for name, val in params.items())

    def __repr__(self) -> str:
        return f"{self.__class__.__name__}[{self._format_params(repr)}]"


@dataclass
class GroupedDistributionData:
<<<<<<< HEAD
    src_to_tgt_dist_map: dict[int, list[int]]  # (n_src_dists) → (n_tgt_dists_{src_dist_idx})
    src_data: dict[int, np.ndarray]  # (n_src_dists) → (n_cells_{src_dist_idx}, n_features)
    tgt_data: dict[int, np.ndarray]  # (n_tgt_dists) → (n_cells_{tgt_dist_idx}, n_features)
    conditions: dict[int, np.ndarray]  # (n_tgt_dists) → (n_cond_features_1, n_cond_features_2)
=======
    src_to_tgt_dist_map: dict[int, list[int]] # (n_src_dists) → (n_tgt_dists_{src_dist_idx})
    src_data: dict[int, np.ndarray] # (n_src_dists) → (n_cells_{src_dist_idx}, n_features)
    tgt_data: dict[int, np.ndarray] # (n_tgt_dists) → (n_cells_{tgt_dist_idx}, n_features)
    conditions: dict[int, dict[str, np.ndarray]] # (n_tgt_dists) → {col: (n_cells_{tgt_dist_idx}, n_cond_features_{col})}

>>>>>>> eb829f7c

    @classmethod
    def read_zarr(
        cls,
        group: zarr.Group,
    ) -> GroupedDistributionData:
        """
        Read the grouped distribution data from a Zarr group.
        """
        # Read conditions from nested structure with keys and positions stored in attrs
        conditions = {}
        if "conditions" in group:
            cond_group = group["conditions"]
            # Iterate through each distribution group
            for dist_id_str in cond_group.keys():
                dist_id = int(dist_id_str)
                dist_group = cond_group[dist_id_str]
                
                # Get metadata from attrs
                if 'keys' in dist_group.attrs and 'positions' in dist_group.attrs:
                    sorted_keys = dist_group.attrs['keys']
                    positions = dist_group.attrs['positions']
                    
                    # Read the concatenated array
                    concatenated = np.array(dist_group["data"])
                    
                    # Split back into individual arrays
                    conditions[dist_id] = {}
                    for i, col_name in enumerate(sorted_keys):
                        start = positions[i]
                        end = positions[i + 1]
                        conditions[dist_id][col_name] = concatenated[start:end]
        
        return cls(
            src_to_tgt_dist_map={
                int(k): np.array(group["src_to_tgt_dist_map"][k]) for k in group["src_to_tgt_dist_map"].keys()
            },
            src_data={int(k): group["src_data"][k] for k in group["src_data"].keys()},
            tgt_data={int(k): group["tgt_data"][k] for k in group["tgt_data"].keys()},
            conditions=conditions,
        )

    def write_zarr_group(
        self,
        group: zarr.Group,
        chunk_size: int,
        shard_size: int,
        max_workers: int,
    ) -> None:
        """
        Write the grouped distribution data to a Zarr group.
        """
        data = group.create_group("data")
        write_sharded(
            group=data,
            name="src_to_tgt_dist_map",
            data={str(k): np.array(v) for k, v in self.src_to_tgt_dist_map.items()},
            chunk_size=chunk_size,
            shard_size=shard_size,
            compressors=None,
        )
        
        # Write src_data and tgt_data using simple writer
        for key in ["src_data", "tgt_data"]:
            sub_group = data.create_group(key)
            value = getattr(self, key)
            write_dist_data_threaded(
                group=sub_group,
                dist_data=value,
                chunk_size=chunk_size,
                shard_size=shard_size,
                max_workers=max_workers,
            )
        
        # Write conditions using nested writer (concatenates arrays per distribution)
        conditions_group = data.create_group("conditions")
        write_nested_dist_data_threaded(
            group=conditions_group,
            dist_data=self.conditions,
            chunk_size=chunk_size,
            shard_size=shard_size,
            max_workers=max_workers,
        )
        
        return None


@dataclass
class GroupedDistributionAnnotation:
    old_obs_index: np.ndarray  # (n_cells,) to be able to map back to the original index

    src_dist_idx_to_labels: dict[int, Any]  # (n_src_dists) → Any (e.g. list of strings)
    tgt_dist_idx_to_labels: dict[int, Any]  # (n_tgt_dists) → Any (e.g. list of strings)
    src_tgt_dist_df: pd.DataFrame

    default_values: dict[str, Any]
    tgt_dist_keys: list[str]
    src_dist_keys: list[str]
    dist_flag_key: str
    condition_structure: dict[str, tuple[int, int]] | None = None  # Maps covariate name to (start, end) indices in flat array

    @classmethod
    def read_zarr(
        cls,
        group: zarr.Group,
    ) -> GroupedDistributionAnnotation:
        """
        Read the grouped distribution annotation from a Zarr group.
        """
        elem = ad.io.read_elem(group)
        return cls(
            old_obs_index=elem["old_obs_index"],
            src_dist_idx_to_labels=elem["src_dist_idx_to_labels"],
            tgt_dist_idx_to_labels=elem["tgt_dist_idx_to_labels"],
            src_tgt_dist_df=elem["src_tgt_dist_df"],
            default_values=elem["default_values"],
            tgt_dist_keys=elem["tgt_dist_keys"],
            src_dist_keys=elem["src_dist_keys"],
            dist_flag_key=elem["dist_flag_key"],
        )

    def write_zarr_group(
        self,
        group: zarr.Group,
        chunk_size: int,
        shard_size: int,
    ) -> None:
        """
        Write the grouped distribution annotation to a Zarr group.
        """
        to_write = {
            "old_obs_index": self.old_obs_index,
            "src_dist_idx_to_labels": {str(k): np.array(v) for k, v in self.src_dist_idx_to_labels.items()},
            "tgt_dist_idx_to_labels": {str(k): np.array(v) for k, v in self.tgt_dist_idx_to_labels.items()},
            "src_tgt_dist_df": self.src_tgt_dist_df,
            "control_values": self.control_values,
        }
        write_sharded(
            group=group,
            name="annotation",
            data=to_write,
            chunk_size=chunk_size,
            shard_size=shard_size,
            compressors=None,
        )
        return None

    def filter_by_tgt_dist_indices(self, tgt_dist_indices: list[int]) -> GroupedDistributionAnnotation:
        """
        Create a new GroupedDistributionAnnotation containing only the specified target distribution indices.

        Parameters
        ----------
        tgt_dist_indices : list[int]
            List of target distribution indices to include

        Returns
        -------
        GroupedDistributionAnnotation
            New annotation with filtered data
        """
        tgt_dist_indices_set = set(tgt_dist_indices)

        # Filter dataframe
        filtered_df = self.src_tgt_dist_df[self.src_tgt_dist_df["tgt_dist_idx"].isin(tgt_dist_indices_set)].copy()

        # Get involved source distributions
        involved_src_dists = set(filtered_df["src_dist_idx"].unique())

        # Filter labels
        filtered_tgt_labels = {
            tgt_idx: self.tgt_dist_idx_to_labels[tgt_idx]
            for tgt_idx in tgt_dist_indices
            if tgt_idx in self.tgt_dist_idx_to_labels
        }

        filtered_src_labels = {
            src_idx: self.src_dist_idx_to_labels[src_idx]
            for src_idx in involved_src_dists
            if src_idx in self.src_dist_idx_to_labels
        }

        return GroupedDistributionAnnotation(
            old_obs_index=self.old_obs_index,  # Keep original mapping
            src_dist_idx_to_labels=filtered_src_labels,
            tgt_dist_idx_to_labels=filtered_tgt_labels,
            src_tgt_dist_df=filtered_df,
            control_values=self.control_values,
        )


@dataclass
class GroupedDistribution:
    data: GroupedDistributionData
    annotation: GroupedDistributionAnnotation

    def write_zarr(
        self,
        path: str,
        *,
        chunk_size: int = 4096,
        shard_size: int = 65536,
        max_workers: int = 8,
    ) -> None:
        """Write the grouped distribution to a Zarr group."""
        ad.settings.zarr_write_format = 3  # Needed to support sharding in Zarr

        zgroup = zarr.open_group(path, mode="w")

        self.data.write_zarr_group(
            group=zgroup,
            chunk_size=chunk_size,
            shard_size=shard_size,
            max_workers=max_workers,
        )
        print("writing annotation")
        self.annotation.write_zarr_group(
            group=zgroup,
            chunk_size=chunk_size,
            shard_size=shard_size,
        )
        return None

    @classmethod
    def read_zarr(
        cls,
        path: str,
    ) -> GroupedDistribution:
        """Read the grouped distribution from a Zarr group."""
        zgroup = zarr.open_group(path, mode="r")
        annotation = GroupedDistributionAnnotation.read_zarr(zgroup["annotation"])
        data = GroupedDistributionData.read_zarr(zgroup["data"])
        return cls(
            annotation=annotation,
            data=data,
        )

    def split_by_dist_df(self, dist_df: pd.DataFrame, column: str) -> dict[str, GroupedDistributionData]:
        """Split the grouped distribution by the given distribution dataframe."""
        if column not in dist_df.columns:
            raise ValueError(f"Column {column} not found in dist_df.")
        # assert categorical,boolean, or string
        if (
            not pd.api.types.is_categorical_dtype(dist_df[column])
            and not pd.api.types.is_bool_dtype(dist_df[column])
            and not pd.api.types.is_string_dtype(dist_df[column])
        ):
            raise ValueError(f"Column {column} must be categorical, boolean, or string.")

        split_values = dist_df[column].unique()
        # get the src_dist_idx and tgt_dist_idx for each value
        split_data = {}
        for value in split_values:
            filtered_df = dist_df.loc[dist_df[column] == value]
            # group by to map src_dist_idx and tgt_dist_idx
            src_tgt_dist_map = (
                filtered_df[["src_dist_idx", "tgt_dist_idx"]]
                .groupby("src_dist_idx")["tgt_dist_idx"]
                .apply(list)
                .to_dict()
            )
            src_data = {int(k): self.data.src_data[k] for k in src_tgt_dist_map.keys()}
            tgt_indices = {int(j) for tgt_list in src_tgt_dist_map.values() for j in tgt_list}
            tgt_data = {int(k): self.data.tgt_data[k] for k in tgt_indices}
            conditions = {int(k): self.data.conditions[k] for k in tgt_indices}
            split_data[value] = GroupedDistributionData(
                src_to_tgt_dist_map=src_tgt_dist_map,
                src_data=src_data,
                tgt_data=tgt_data,
                conditions=conditions,
            )
        return split_data

    def filter_by_tgt_dist_indices(self, tgt_dist_indices: list[int]) -> GroupedDistribution:
        """
        Create a new GroupedDistribution containing only the specified target distribution indices.

        Parameters
        ----------
        tgt_dist_indices : list[int]
            List of target distribution indices to include

        Returns
        -------
        GroupedDistribution
            New GroupedDistribution with filtered data
        """
        tgt_dist_indices_set = set(tgt_dist_indices)

        # Filter annotation data
        filtered_df = self.annotation.src_tgt_dist_df[
            self.annotation.src_tgt_dist_df["tgt_dist_idx"].isin(tgt_dist_indices_set)
        ].copy()

        # Get involved source distributions
        involved_src_dists = set(filtered_df["src_dist_idx"].unique())

        # Filter data structures
        filtered_src_to_tgt = {
            src_idx: [tgt_idx for tgt_idx in tgt_list if tgt_idx in tgt_dist_indices_set]
            for src_idx, tgt_list in self.data.src_to_tgt_dist_map.items()
            if src_idx in involved_src_dists
        }
        # Remove empty mappings
        filtered_src_to_tgt = {k: v for k, v in filtered_src_to_tgt.items() if len(v) > 0}

        filtered_src_data = {src_idx: self.data.src_data[src_idx] for src_idx in filtered_src_to_tgt.keys()}

        filtered_tgt_data = {
            tgt_idx: self.data.tgt_data[tgt_idx] for tgt_idx in tgt_dist_indices if tgt_idx in self.data.tgt_data
        }

        filtered_conditions = {
            tgt_idx: self.data.conditions[tgt_idx] for tgt_idx in tgt_dist_indices if tgt_idx in self.data.conditions
        }

        filtered_tgt_labels = {
            tgt_idx: self.annotation.tgt_dist_idx_to_labels[tgt_idx]
            for tgt_idx in tgt_dist_indices
            if tgt_idx in self.annotation.tgt_dist_idx_to_labels
        }

        filtered_src_labels = {
            src_idx: self.annotation.src_dist_idx_to_labels[src_idx]
            for src_idx in filtered_src_to_tgt.keys()
            if src_idx in self.annotation.src_dist_idx_to_labels
        }

        # Note: old_obs_index remains the same as it maps to original data

        return GroupedDistribution(
            data=GroupedDistributionData(
                src_to_tgt_dist_map=filtered_src_to_tgt,
                src_data=filtered_src_data,
                tgt_data=filtered_tgt_data,
                conditions=filtered_conditions,
            ),
            annotation=GroupedDistributionAnnotation(
                old_obs_index=self.annotation.old_obs_index,
                src_dist_idx_to_labels=filtered_src_labels,
                tgt_dist_idx_to_labels=filtered_tgt_labels,
                src_tgt_dist_df=filtered_df,
            ),
        )<|MERGE_RESOLUTION|>--- conflicted
+++ resolved
@@ -8,12 +8,8 @@
 import zarr
 
 import anndata as ad
-<<<<<<< HEAD
-from scaleflow.data._utils import write_sharded, write_dist_data_threaded
-=======
 from scaleflow._types import ArrayLike
 from scaleflow.data._utils import write_sharded, write_dist_data_threaded, write_nested_dist_data_threaded
->>>>>>> eb829f7c
 
 import pandas as pd
 
@@ -67,18 +63,11 @@
 
 @dataclass
 class GroupedDistributionData:
-<<<<<<< HEAD
-    src_to_tgt_dist_map: dict[int, list[int]]  # (n_src_dists) → (n_tgt_dists_{src_dist_idx})
-    src_data: dict[int, np.ndarray]  # (n_src_dists) → (n_cells_{src_dist_idx}, n_features)
-    tgt_data: dict[int, np.ndarray]  # (n_tgt_dists) → (n_cells_{tgt_dist_idx}, n_features)
-    conditions: dict[int, np.ndarray]  # (n_tgt_dists) → (n_cond_features_1, n_cond_features_2)
-=======
     src_to_tgt_dist_map: dict[int, list[int]] # (n_src_dists) → (n_tgt_dists_{src_dist_idx})
     src_data: dict[int, np.ndarray] # (n_src_dists) → (n_cells_{src_dist_idx}, n_features)
     tgt_data: dict[int, np.ndarray] # (n_tgt_dists) → (n_cells_{tgt_dist_idx}, n_features)
-    conditions: dict[int, dict[str, np.ndarray]] # (n_tgt_dists) → {col: (n_cells_{tgt_dist_idx}, n_cond_features_{col})}
-
->>>>>>> eb829f7c
+    conditions: dict[int, np.ndarray] # (n_tgt_dists) → (n_cond_features_1, n_cond_features_2)
+
 
     @classmethod
     def read_zarr(
@@ -96,22 +85,22 @@
             for dist_id_str in cond_group.keys():
                 dist_id = int(dist_id_str)
                 dist_group = cond_group[dist_id_str]
-                
+
                 # Get metadata from attrs
                 if 'keys' in dist_group.attrs and 'positions' in dist_group.attrs:
                     sorted_keys = dist_group.attrs['keys']
                     positions = dist_group.attrs['positions']
-                    
+
                     # Read the concatenated array
                     concatenated = np.array(dist_group["data"])
-                    
+
                     # Split back into individual arrays
                     conditions[dist_id] = {}
                     for i, col_name in enumerate(sorted_keys):
                         start = positions[i]
                         end = positions[i + 1]
                         conditions[dist_id][col_name] = concatenated[start:end]
-        
+
         return cls(
             src_to_tgt_dist_map={
                 int(k): np.array(group["src_to_tgt_dist_map"][k]) for k in group["src_to_tgt_dist_map"].keys()
@@ -140,7 +129,7 @@
             shard_size=shard_size,
             compressors=None,
         )
-        
+
         # Write src_data and tgt_data using simple writer
         for key in ["src_data", "tgt_data"]:
             sub_group = data.create_group(key)
@@ -152,7 +141,7 @@
                 shard_size=shard_size,
                 max_workers=max_workers,
             )
-        
+
         # Write conditions using nested writer (concatenates arrays per distribution)
         conditions_group = data.create_group("conditions")
         write_nested_dist_data_threaded(
@@ -162,7 +151,7 @@
             shard_size=shard_size,
             max_workers=max_workers,
         )
-        
+
         return None
 
 

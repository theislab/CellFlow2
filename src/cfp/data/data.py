--- conflicted
+++ resolved
@@ -14,13 +14,9 @@
 from cfp._constants import CONTROL_HELPER
 from cfp._types import ArrayLike
 
-<<<<<<< HEAD
 from .utils import _to_list
 
-__all__ = ["PerturbationData"]
-=======
 __all__ = ["PerturbationData", "ValidationData"]
->>>>>>> 4f9ad31a
 
 
 @dataclass

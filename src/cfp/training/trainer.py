from collections.abc import Callable, Iterable
from typing import Any

import jax
import numpy as np
<<<<<<< HEAD
from ott.neural.methods.flows import genot, otfm
from ott.solvers import utils as solver_utils
from tqdm import tqdm

from cfp.networks import ConditionSetEncoder
=======
import flax.linen as nn
import optax
import scanpy as sc
from ott.neural import datasets
from ott.neural.methods.flows import dynamics, otfm, genot
from ott.neural.networks.layers import time_encoder
from ott.solvers import utils as solver_utils
from tqdm import tqdm

from cfp.metrics import compute_mean_metrics, compute_metrics, compute_metrics_fast
>>>>>>> c7067776


class CellFlowTrainer:
    def __init__(
        self,
<<<<<<< HEAD
        model: otfm.OTFlowmatching | genot.GENOT,
        dl: Iterable,
        set_encoder: str = "transformer",
=======
        dataloader: Iterable,
        model: Union[otfm.OTFlowMatching, genot.GENOT],
>>>>>>> c7067776
    ):
        self.model = model
        self.dataloader = dataloader
        self.vector_field = ConditionalVelocityField()

    def train(
        self,
        num_iterations: int,
        valid_freq: int,
<<<<<<< HEAD
        callback_fn: Callable[[otfm.OTFlowmatching | genot.GENOT], Any],
=======
        callback_fn: Callable[[Union[otfm.OTFlowMatching, genot.GENOT]], Any],
>>>>>>> c7067776
    ) -> None:
        training_logs = {"loss": []}
        rng = jax.random.PRNGKey(0)
        for it in tqdm(range(num_iterations)):
            rng, rng_resample, rng_step_fn = jax.random.split(rng, 3)
<<<<<<< HEAD
            idx = int(jax.random.randint(rng, shape=[], minval=0, maxval=self.dl.n_conditions))
            batch = self.dl.sample_batch(idx, rng)
=======
            idx = int(
                jax.random.randint(
                    rng, shape=[], minval=0, maxval=self.dataloader.n_conditions
                )
            )
            batch = self.dataloader.sample_batch(idx, rng)
>>>>>>> c7067776
            src, tgt = batch["src_lin"], batch["tgt_lin"]
            src_cond = batch.get("src_condition")

            if self.model.match_fn is not None:
                tmat = self.model.match_fn(src, tgt)
                src_ixs, tgt_ixs = solver_utils.sample_joint(rng_resample, tmat)
                src, tgt = src[src_ixs], tgt[tgt_ixs]
                src_cond = None if src_cond is None else src_cond[src_ixs]

            self.model.vf_state, loss = self.model.step_fn(
                rng_step_fn,
                self.model.vf_state,
                src,
                tgt,
                src_cond,
            )

            training_logs["loss"].append(float(loss))
            if ((it - 1) % valid_freq == 0) and (it > 1):
                train_loss = np.mean(training_logs["loss"][valid_freq:])
                log_metrics = {"train_loss": train_loss}

                callback_fn(
                    self.model,
                    log_metrics,
                )<|MERGE_RESOLUTION|>--- conflicted
+++ resolved
@@ -3,37 +3,16 @@
 
 import jax
 import numpy as np
-<<<<<<< HEAD
 from ott.neural.methods.flows import genot, otfm
 from ott.solvers import utils as solver_utils
 from tqdm import tqdm
-
-from cfp.networks import ConditionSetEncoder
-=======
-import flax.linen as nn
-import optax
-import scanpy as sc
-from ott.neural import datasets
-from ott.neural.methods.flows import dynamics, otfm, genot
-from ott.neural.networks.layers import time_encoder
-from ott.solvers import utils as solver_utils
-from tqdm import tqdm
-
-from cfp.metrics import compute_mean_metrics, compute_metrics, compute_metrics_fast
->>>>>>> c7067776
 
 
 class CellFlowTrainer:
     def __init__(
         self,
-<<<<<<< HEAD
-        model: otfm.OTFlowmatching | genot.GENOT,
-        dl: Iterable,
-        set_encoder: str = "transformer",
-=======
         dataloader: Iterable,
         model: Union[otfm.OTFlowMatching, genot.GENOT],
->>>>>>> c7067776
     ):
         self.model = model
         self.dataloader = dataloader
@@ -43,27 +22,14 @@
         self,
         num_iterations: int,
         valid_freq: int,
-<<<<<<< HEAD
-        callback_fn: Callable[[otfm.OTFlowmatching | genot.GENOT], Any],
-=======
         callback_fn: Callable[[Union[otfm.OTFlowMatching, genot.GENOT]], Any],
->>>>>>> c7067776
     ) -> None:
         training_logs = {"loss": []}
         rng = jax.random.PRNGKey(0)
         for it in tqdm(range(num_iterations)):
             rng, rng_resample, rng_step_fn = jax.random.split(rng, 3)
-<<<<<<< HEAD
-            idx = int(jax.random.randint(rng, shape=[], minval=0, maxval=self.dl.n_conditions))
-            batch = self.dl.sample_batch(idx, rng)
-=======
-            idx = int(
-                jax.random.randint(
-                    rng, shape=[], minval=0, maxval=self.dataloader.n_conditions
-                )
-            )
+            idx = int(jax.random.randint(rng, shape=[], minval=0, maxval=self.dataloader.n_conditions))
             batch = self.dataloader.sample_batch(idx, rng)
->>>>>>> c7067776
             src, tgt = batch["src_lin"], batch["tgt_lin"]
             src_cond = batch.get("src_condition")
 

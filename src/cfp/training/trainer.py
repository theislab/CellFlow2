--- conflicted
+++ resolved
@@ -119,33 +119,6 @@
         )
         return loss
 
-<<<<<<< HEAD
-    @jax.jit
-    def _otfm_step_fn(
-        self,
-        rng: jnp.ndarray,
-        src: jnp.ndarray,
-        tgt: jnp.ndarray,
-        condition: jnp.ndarray,
-    ):
-        """Step function for OTFM solver."""
-        rng_resample, rng_step_fn = jax.random.split(rng, 2)
-        if self.model.match_fn is not None:
-            tmat = self.model.match_fn(src, tgt)
-            src_ixs, tgt_ixs = solver_utils.sample_joint(rng_resample, tmat)
-            src, tgt = src[src_ixs], tgt[tgt_ixs]
-
-        self.model.vf_state, loss = self.model.step_fn(
-            rng_step_fn,
-            self.model.vf_state,
-            src,
-            tgt,
-            condition,
-        )
-        return loss
-
-=======
->>>>>>> cf4b9110
     def _validation_step(
         self,
         batch: dict[str, ArrayLike],

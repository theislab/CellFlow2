<<<<<<< HEAD
import abc
=======
>>>>>>> f205dc60
from collections.abc import Callable, Sequence
from dataclasses import field
from typing import Any, Literal

import jax
import jax.numpy as jnp
import optax
from flax import linen as nn
from flax.linen import initializers
from flax.training import train_state

__all__ = [
    "MLPBlock",
    "SelfAttention",
    "SeedAttentionPooling",
    "TokenAttentionPooling",
    "ConditionEncoder",
]


<<<<<<< HEAD
class BaseModule(abc.ABC, nn.Module):
    """Base module for condition encoder and its components."""

    @abc.abstractmethod
    def __call__(self, x: jnp.ndarray, training: bool = True) -> jnp.ndarray:
        """Forward pass."""
        pass


class MLPBlock(BaseModule):
=======
class MLPBlock(nn.Module):
>>>>>>> f205dc60
    """
    MLP block.

    Attributes
    ----------
    dims : Sequence[int]
        Dimensions of the MLP layers.
    dropout_rate : float
        Dropout rate.
    act_last_layer : bool
        Whether to apply the activation function to the last layer.
    act_fn : Callable[[jnp.ndarray], jnp.ndarray]
        Activation function.
    """

    dims: Sequence[int] = (128, 128, 128)
    dropout_rate: float = 0.0
    act_last_layer: bool = True
    act_fn: Callable[[jnp.ndarray], jnp.ndarray] = nn.silu

    @nn.compact
    def __call__(self, x: jnp.ndarray, training: bool = True) -> jnp.ndarray:
        """
        Forward pass.

        Parameters
        ----------
        x : jnp.ndarray
            Input tensor of shape (batch_size, input_dim).
        training : bool
            Whether the model is in training mode.

        Returns
        -------
        z : jnp.ndarray
            Output tensor of shape (batch_size, output_dim).
        """
        z = x
        for i in range(len(self.dims) - 1):
            z = self.act_fn(nn.Dense(self.dims[i])(z))
            z = nn.Dropout(self.dropout_rate)(z, deterministic=not training)
        z = nn.Dense(self.dims[-1])(z)
        z = self.act_fn(z) if self.act_last_layer else z
        z = nn.Dropout(self.dropout_rate)(z, deterministic=not training)
        return z
<<<<<<< HEAD


class SelfAttention(BaseModule):
=======

    def create_train_state(
        self,
        rng: jax.Array,
        optimizer: optax.OptState,
        input_dim: int | tuple[int, ...],
        **kwargs: Any,
    ):
        """
        Create initial training state.

        Parameters
        ----------
        rng : jax.Array
            Random key.
        optimizer : optax.OptState
            Optimizer state.
        input_dim : int
            Dimensionality of the input.

        Returns
        -------
            Initial training state.
        """
        params = self.init(rng, x=jnp.empty(input_dim), training=False)["params"]
        return train_state.TrainState.create(
            apply_fn=self.apply,
            params=params,
            tx=optimizer,
            **kwargs,
        )


class SelfAttention(nn.Module):
>>>>>>> f205dc60
    """
    Self-attention optionally followed by FC layer with residual connection, making it a transformer block.

    Attributes
    ----------
    num_heads : int
        Number of heads.
    qkv_dim : int
        Dimensionality of the query, key, and value.
    dropout_rate : float
        Dropout rate.
    transformer_block : bool
        Whether to make it a transformer block (adds FC layer with residual connection).
    layer_norm : bool
        Whether to use layer normalization
    """

    num_heads: int = 8
    qkv_dim: int = 64
    dropout_rate: float = 0.0
    transformer_block: bool = False
    layer_norm: bool = False
    act_fn: Callable[[jnp.ndarray], jnp.ndarray] = nn.silu

    @nn.compact
    def __call__(
        self,
        x: jnp.ndarray,
        mask: jnp.ndarray | None = None,
        training: bool = True,
    ):
        """
        Forward pass.

        Parameters
        ----------
        x : jnp.ndarray
            Input tensor of shape (batch_size, set_size, input_dim).
        mask : Optional[jnp.ndarray]
            Mask tensor of shape (batch_size, 1 | num_heads, set_size, set_size).
        training : bool
            Whether the model is in training mode.

        Returns
        -------
        z : jnp.ndarray
            Output tensor of shape (batch_size, set_size, input_dim).
        """
        # self-attention
        z = nn.MultiHeadDotProductAttention(
            num_heads=self.num_heads,
            qkv_features=self.qkv_dim,
            dropout_rate=self.dropout_rate,
        )(x, mask=mask, deterministic=not training)

        if self.transformer_block:
            # query residual connection
            z = nn.Dropout(self.dropout_rate)(z, deterministic=not training)
            z = z + x
            if self.layer_norm:
                z = nn.LayerNorm()(z)
            # FC layer with residual connection
            z_ = self.act_fn(nn.Dense(self.qkv_dim)(z))
            z_ = nn.Dropout(self.dropout_rate)(z, deterministic=not training)
            z = z + z_

        return z


<<<<<<< HEAD
class SeedAttentionPooling(BaseModule):
    """
    Pooling by multi-head attention with a trainable seed.

    Attributes
    ----------
    num_heads : int
        Number of heads.
    v_dim : int
        Dimensionality of the value.
    seed_dim : int
        Dimensionality of the seed.
    dropout_rate : float
        Dropout rate.
    transformer_block : bool
        Whether to make it a transformer block (adds FC layer with residual connection).
    layer_norm : bool
        Whether to use layer normalization.
    act_fn : Callable[[jnp.ndarray], jnp.ndarray]
        Activation function.

    References
    ----------
    #FIXME: add set transformer reference
    """

=======
class SeedAttentionPooling(nn.Module):
    """
    Pooling by multi-head attention with a trainable seed.

    Attributes
    ----------
    num_heads : int
        Number of heads.
    v_dim : int
        Dimensionality of the value.
    seed_dim : int
        Dimensionality of the seed.
    dropout_rate : float
        Dropout rate.
    transformer_block : bool
        Whether to make it a transformer block (adds FC layer with residual connection).
    layer_norm : bool
        Whether to use layer normalization.
    act_fn : Callable[[jnp.ndarray], jnp.ndarray]
        Activation function.

    References
    ----------
    #FIXME: add set transformer reference
    """

>>>>>>> f205dc60
    num_heads: int = 8
    v_dim: int = 64
    seed_dim: int = 64
    dropout_rate: float = 0.0
    transformer_block: bool = False
    layer_norm: bool = False
    act_fn: Callable[[jnp.ndarray], jnp.ndarray] = nn.silu

    @nn.compact
    def __call__(
        self,
        x: jnp.ndarray,
        mask: jnp.ndarray | None = None,
        training: bool = True,
    ):
        """
        Apply the pooling by multi-head attention.

        Parameters
        ----------
        x : jnp.ndarray
            Input tensor of shape (batch_size, set_size, input_dim).
        mask : Optional[jnp.ndarray]
            Mask tensor of shape (batch_size, 1, set_size, set_size).
        training : bool
            Whether the model is in training mode.
        """
        # trainable seed
        S = self.param("S", initializers.xavier_uniform(), (1, 1, self.seed_dim))
        S = jnp.tile(S, (x.shape[0], 1, 1))

        # multi-head attention
        Q = nn.Dense(self.v_dim)(S)
        K, V = nn.Dense(self.v_dim)(x), nn.Dense(self.v_dim)(x)
        Q_ = jnp.concatenate(jnp.split(Q, self.num_heads, axis=2), axis=0)
        K_ = jnp.concatenate(jnp.split(K, self.num_heads, axis=2), axis=0)
        V_ = jnp.concatenate(jnp.split(V, self.num_heads, axis=2), axis=0)
        A = jnp.matmul(Q_, K_.transpose(0, 2, 1)) / jnp.sqrt(self.v_dim)
        if mask is not None:
            # mask from (batch_, 1 | num_heads, set_, set_) to (batch_ * num_heads, 1, set_)
            mask = jnp.repeat(mask[:, 0, [0], :], self.num_heads, axis=0)

            A = jnp.where(mask, A, -1e9)
        A = nn.softmax(A)
        A = jnp.matmul(A, V_)

        if self.transformer_block:
            # query residual connection
            O = jnp.concatenate(jnp.split(Q_ + A, self.num_heads, axis=0), axis=2)
            O = nn.Dropout(rate=self.dropout_rate)(O, deterministic=not training)
            if self.layer_norm:
                O = nn.LayerNorm()(O)
            # FC layer with residual connection
            O_ = self.act_fn(nn.Dense(self.v_dim)(O))
            O_ = nn.Dropout(rate=self.dropout_rate)(O_, deterministic=not training)
            O = O + O_
            if self.layer_norm:
                O = nn.LayerNorm()(O)
        else:
            O = jnp.concatenate(jnp.split(A, self.num_heads, axis=0), axis=2)

        return O.squeeze(1)


<<<<<<< HEAD
class TokenAttentionPooling(BaseModule):
=======
class TokenAttentionPooling(nn.Module):
>>>>>>> f205dc60
    """
    Multi-head attention which aggregates sets by learning a token.

    Attributes
    ----------
    output_dim : int
        Dimensionality of the output.
    num_heads : int
        Number of heads.
    qkv_feature_dim : int
        Feature dimension for the query, key, and value.
    hidden_dims : Sequence[int]
        Dimensions of the MLP layers after the attention.
    dropout_rate : float
        Dropout rate.
    act_fn : Callable[[jnp.ndarray], jnp.ndarray]
        Activation function.
    """

    num_heads: int = 8
    qkv_dim: int = 64
    dropout_rate: float = 0.0
    act_fn: Callable[[jnp.ndarray], jnp.ndarray] = nn.silu

    @nn.compact
    def __call__(
        self,
        x: jnp.ndarray,
        mask: jnp.ndarray | None = None,
        training: bool = True,
    ) -> jnp.ndarray:
        """Forward pass.

        Parameters
        ----------
        x : jnp.ndarray
            Input tensor of shape (batch_size, set_size, input_dim).
        mask : Optional[jnp.ndarray]
            Mask tensor of shape (batch_size, 1 | num_heads, set_size, set_size).
        training : bool
            Whether the model is in training mode.
        """
        # add token
        token_shape = (len(x), 1)
        class_token = nn.Embed(num_embeddings=1, features=x.shape[-1])(
            jnp.int32(jnp.zeros(token_shape))
        )
        z = jnp.concatenate((class_token, x), axis=-2)
        token_mask = jnp.zeros((x.shape[0], 1, x.shape[1] + 1, x.shape[1] + 1))
        token_mask = token_mask.at[:, :, 0, :].set(1)
        token_mask = token_mask.at[:, :, :, 0].set(1)
        token_mask = token_mask.at[:, :, 1:, 1:].set(mask)

        # attention
        attention = nn.MultiHeadDotProductAttention(
            num_heads=self.num_heads,
            qkv_features=self.qkv_dim,
            dropout_rate=self.dropout_rate,
        )
        emb = attention(z, mask=token_mask, deterministic=not training)

        # only continue with token 0
        z = emb[:, 0, :]

        return z


<<<<<<< HEAD
class ConditionEncoder(BaseModule):
=======
class ConditionEncoder(nn.Module):
>>>>>>> f205dc60
    """
    Encoder for conditions represented as sets of perturbations.

    Attributes
    ----------
    output_dim : int
        Dimensionality of the output.
    pooling : Literal["mean", "attention_token", "attention_seed"]
        Pooling method.
    pooling_kwargs : dict
        Keyword arguments for the pooling method.
    layers_before_pool : Sequence[tuple[Literal["mlp", "self_attention"], dict]] | dict
        Layers before pooling. Either a sequence of tuples with layer type and parameters or a dictionary with input-specific layers.
    layers_after_pool : Sequence[tuple[Literal["mlp", "self-attention"], dict]]
        Layers after pooling.
    output_dropout : float
        Dropout rate for the output layer.
    mask_value : float
        Value for masked elements used in input conditions.
    """

    output_dim: int
    pooling: Literal["mean", "attention_token", "attention_seed"] = "attention_token"
    pooling_kwargs: dict = field(default_factory=lambda: {})
    layers_before_pool: (
        Sequence[tuple[Literal["mlp", "self_attention"], dict]] | dict
    ) = field(default_factory=lambda: [])
    layers_after_pool: Sequence[tuple[Literal["mlp", "self-attention"], dict]] = field(
        default_factory=lambda: []
    )
    output_dropout: float = 0.0
    mask_value: float = 0.0

    def setup(self):
        """Initialize the modules."""
        # modules before pooling
        self.separate_inputs = isinstance(self.layers_before_pool, dict)
        if self.separate_inputs:
            # different layers for different inputs
<<<<<<< HEAD
            self.before_pool_modules = {}
            for cond_key, layers in self.layers_before_pool.items():
                self.before_pool_modules[cond_key] = self._get_layers(layers)
=======
            self.before_pool_modules = []
            inputs = sorted(self.layers_before_pool.keys())
            for i in inputs:
                self.before_pool_modules.extend(
                    self._get_layers(self.layers_before_pool[i])
                )
>>>>>>> f205dc60
        else:
            self.before_pool_modules = self._get_layers(self.layers_before_pool)

        # pooling
        if self.pooling == "mean":
            self.pool_module = lambda x, mask: jnp.mean(x * mask, axis=-2)
        elif self.pooling == "attention_token":
            self.pool_module = TokenAttentionPooling(**self.pooling_kwargs)
        elif self.pooling == "attention_seed":
            self.pool_module = SeedAttentionPooling(**self.pooling_kwargs)

        # modules after pooling
        self.after_pool_modules = self._get_layers(
            self.layers_after_pool, self.output_dim, self.output_dropout
        )

    def __call__(
        self,
<<<<<<< HEAD
        conditions: dict[str, jnp.ndarray],
=======
        conditions: jnp.ndarray | tuple[jnp.ndarray, ...],
>>>>>>> f205dc60
        training: bool = True,
    ) -> jnp.ndarray:
        """
        Apply the set encoder.

        Parameters
        ----------
<<<<<<< HEAD
        conditions : dict[str, jnp.ndarray]
            Dictionary of batch of conditions of shape ``(batch_size, set_size, condition_dim)``.
        training : bool
            Whether the model is in training mode.

        Returns
        -------
        Encoded conditions of shape ``(batch_size, output_dim)``.
=======
        x : jnp.ndarray
            Input tensor of shape (batch_size, set_size, input_dim).
        training : bool
            Whether the model is in training mode.
>>>>>>> f205dc60
        """
        mask, attention_mask = self._get_masks(conditions)

        # apply modules before pooling
<<<<<<< HEAD
        if self.separate_inputs:
            processed_inputs = []
            for cond_key, conditions_i in conditions.items():
                conditions_i = self._apply_modules(
                    self.before_pool_modules[cond_key],
                    conditions_i,
                    attention_mask,
                    training,
                )
                processed_inputs.append(conditions_i)
            conditions = jnp.concatenate(processed_inputs, axis=-1)
        else:
            conditions = jnp.concatenate(list(conditions.values()), axis=-1)
            conditions = self._apply_modules(
                self.before_pool_modules, conditions, attention_mask, training
            )
=======
        if self.separate_inputs and isinstance(conditions, tuple):
            processed_inputs = []
            for i, conditions_i in enumerate(conditions):
                conditions_i = self._apply_modules(
                    self.before_pool_modules[i], conditions_i, attention_mask, training
                )
                processed_inputs.append(conditions_i)
            conditions = jnp.concatenate(processed_inputs, axis=-1)
        elif not self.separate_inputs:
            conditions = self._apply_modules(
                self.before_pool_modules, conditions, attention_mask, training
            )
        else:
            raise ValueError("Separate inputs were expected but not provided.")
>>>>>>> f205dc60

        # pooling
        pool_mask = mask if self.pooling == "mean" else attention_mask
        conditions = self.pool_module(conditions, pool_mask)

        # apply modules after pooling
        conditions = self._apply_modules(
            self.after_pool_modules, conditions, attention_mask, training
        )

        return conditions

    def _get_layers(
        self,
        layers: dict,
        output_dim: int | None = None,
        dropout_rate: float | None = None,
    ) -> list:
        modules = []
        for layer_type, layer_params in layers:
            if layer_type == "mlp":
                layer = MLPBlock(**layer_params)
            elif layer_type == "self_attention":
                layer = SelfAttention(**layer_params)
            else:
                raise ValueError(f"Unknown layer type: {layer_type}")
            modules.append(layer)
        if output_dim is not None:
            modules.append(nn.Dense(output_dim))
            if dropout_rate is not None:
                modules.append(nn.Dropout(dropout_rate))
        return modules

    def _get_masks(
        self,
        conditions: jnp.ndarray | tuple[jnp.ndarray, ...],
    ) -> tuple[jnp.ndarray, jnp.ndarray]:
        """Get mask for padded conditions tensor."""
        if isinstance(conditions, tuple):
            masks = [jnp.all(c == self.mask_value, axis=-1) for c in conditions]
            if not all(jnp.array_equal(masks[0], mask) for mask in masks):
                raise ValueError("Conditions have different masked values.")

        # mask of shape (batch_size, set_size)
        mask = 1 - jnp.all(conditions == self.mask_value, axis=-1)
        mask = jnp.expand_dims(mask, -1)

        # attention mask of shape (batch_size, 1, set_size, set_size)
        attention_mask = mask & jnp.matrix_transpose(mask)
        attention_mask = jnp.expand_dims(attention_mask, 1)

        return mask, attention_mask

    def _apply_modules(self, modules, conditions, attention_mask, training):
        for module in modules:
            if isinstance(module, SelfAttention):
                conditions = module(conditions, attention_mask, training)
            if isinstance(module, nn.Dense):
                conditions = module(conditions)
            else:
                conditions = module(conditions, training)
        return conditions

    def create_train_state(
        self,
        rng: jax.Array,
        optimizer: optax.OptState,
        input_dim: int | tuple[int, ...],
        **kwargs: Any,
    ):
        """Create initial training state."""
        params = self.init(rng, conditions=jnp.empty(input_dim), training=False)[
            "params"
        ]
        return train_state.TrainState.create(
            apply_fn=self.apply,
            params=params,
            tx=optimizer,
            **kwargs,
        )<|MERGE_RESOLUTION|>--- conflicted
+++ resolved
@@ -1,7 +1,4 @@
-<<<<<<< HEAD
 import abc
-=======
->>>>>>> f205dc60
 from collections.abc import Callable, Sequence
 from dataclasses import field
 from typing import Any, Literal
@@ -19,10 +16,14 @@
     "SeedAttentionPooling",
     "TokenAttentionPooling",
     "ConditionEncoder",
+    "MLPBlock",
+    "SelfAttention",
+    "SeedAttentionPooling",
+    "TokenAttentionPooling",
+    "ConditionEncoder",
 ]
 
 
-<<<<<<< HEAD
 class BaseModule(abc.ABC, nn.Module):
     """Base module for condition encoder and its components."""
 
@@ -33,9 +34,6 @@
 
 
 class MLPBlock(BaseModule):
-=======
-class MLPBlock(nn.Module):
->>>>>>> f205dc60
     """
     MLP block.
 
@@ -81,46 +79,9 @@
         z = self.act_fn(z) if self.act_last_layer else z
         z = nn.Dropout(self.dropout_rate)(z, deterministic=not training)
         return z
-<<<<<<< HEAD
 
 
 class SelfAttention(BaseModule):
-=======
-
-    def create_train_state(
-        self,
-        rng: jax.Array,
-        optimizer: optax.OptState,
-        input_dim: int | tuple[int, ...],
-        **kwargs: Any,
-    ):
-        """
-        Create initial training state.
-
-        Parameters
-        ----------
-        rng : jax.Array
-            Random key.
-        optimizer : optax.OptState
-            Optimizer state.
-        input_dim : int
-            Dimensionality of the input.
-
-        Returns
-        -------
-            Initial training state.
-        """
-        params = self.init(rng, x=jnp.empty(input_dim), training=False)["params"]
-        return train_state.TrainState.create(
-            apply_fn=self.apply,
-            params=params,
-            tx=optimizer,
-            **kwargs,
-        )
-
-
-class SelfAttention(nn.Module):
->>>>>>> f205dc60
     """
     Self-attention optionally followed by FC layer with residual connection, making it a transformer block.
 
@@ -190,7 +151,6 @@
         return z
 
 
-<<<<<<< HEAD
 class SeedAttentionPooling(BaseModule):
     """
     Pooling by multi-head attention with a trainable seed.
@@ -217,34 +177,6 @@
     #FIXME: add set transformer reference
     """
 
-=======
-class SeedAttentionPooling(nn.Module):
-    """
-    Pooling by multi-head attention with a trainable seed.
-
-    Attributes
-    ----------
-    num_heads : int
-        Number of heads.
-    v_dim : int
-        Dimensionality of the value.
-    seed_dim : int
-        Dimensionality of the seed.
-    dropout_rate : float
-        Dropout rate.
-    transformer_block : bool
-        Whether to make it a transformer block (adds FC layer with residual connection).
-    layer_norm : bool
-        Whether to use layer normalization.
-    act_fn : Callable[[jnp.ndarray], jnp.ndarray]
-        Activation function.
-
-    References
-    ----------
-    #FIXME: add set transformer reference
-    """
-
->>>>>>> f205dc60
     num_heads: int = 8
     v_dim: int = 64
     seed_dim: int = 64
@@ -283,7 +215,11 @@
         K_ = jnp.concatenate(jnp.split(K, self.num_heads, axis=2), axis=0)
         V_ = jnp.concatenate(jnp.split(V, self.num_heads, axis=2), axis=0)
         A = jnp.matmul(Q_, K_.transpose(0, 2, 1)) / jnp.sqrt(self.v_dim)
+        A = jnp.matmul(Q_, K_.transpose(0, 2, 1)) / jnp.sqrt(self.v_dim)
         if mask is not None:
+            # mask from (batch_, 1 | num_heads, set_, set_) to (batch_ * num_heads, 1, set_)
+            mask = jnp.repeat(mask[:, 0, [0], :], self.num_heads, axis=0)
+
             # mask from (batch_, 1 | num_heads, set_, set_) to (batch_ * num_heads, 1, set_)
             mask = jnp.repeat(mask[:, 0, [0], :], self.num_heads, axis=0)
 
@@ -307,18 +243,34 @@
             O = jnp.concatenate(jnp.split(A, self.num_heads, axis=0), axis=2)
 
         return O.squeeze(1)
-
-
-<<<<<<< HEAD
+        A = jnp.matmul(A, V_)
+
+        if self.transformer_block:
+            # query residual connection
+            O = jnp.concatenate(jnp.split(Q_ + A, self.num_heads, axis=0), axis=2)
+            O = nn.Dropout(rate=self.dropout_rate)(O, deterministic=not training)
+            if self.layer_norm:
+                O = nn.LayerNorm()(O)
+            # FC layer with residual connection
+            O_ = self.act_fn(nn.Dense(self.v_dim)(O))
+            O_ = nn.Dropout(rate=self.dropout_rate)(O_, deterministic=not training)
+            O = O + O_
+            if self.layer_norm:
+                O = nn.LayerNorm()(O)
+        else:
+            O = jnp.concatenate(jnp.split(A, self.num_heads, axis=0), axis=2)
+
+        return O.squeeze(1)
+
+
 class TokenAttentionPooling(BaseModule):
-=======
-class TokenAttentionPooling(nn.Module):
->>>>>>> f205dc60
     """
     Multi-head attention which aggregates sets by learning a token.
 
     Attributes
     ----------
+    output_dim : int
+        Dimensionality of the output.
     output_dim : int
         Dimensionality of the output.
     num_heads : int
@@ -329,6 +281,12 @@
         Dimensions of the MLP layers after the attention.
     dropout_rate : float
         Dropout rate.
+    qkv_feature_dim : int
+        Feature dimension for the query, key, and value.
+    hidden_dims : Sequence[int]
+        Dimensions of the MLP layers after the attention.
+    dropout_rate : float
+        Dropout rate.
     act_fn : Callable[[jnp.ndarray], jnp.ndarray]
         Activation function.
     """
@@ -337,6 +295,12 @@
     qkv_dim: int = 64
     dropout_rate: float = 0.0
     act_fn: Callable[[jnp.ndarray], jnp.ndarray] = nn.silu
+    """
+
+    num_heads: int = 8
+    qkv_dim: int = 64
+    dropout_rate: float = 0.0
+    act_fn: Callable[[jnp.ndarray], jnp.ndarray] = nn.silu
 
     @nn.compact
     def __call__(
@@ -344,7 +308,10 @@
         x: jnp.ndarray,
         mask: jnp.ndarray | None = None,
         training: bool = True,
+        mask: jnp.ndarray | None = None,
+        training: bool = True,
     ) -> jnp.ndarray:
+        """Forward pass.
         """Forward pass.
 
         Parameters
@@ -377,18 +344,44 @@
 
         # only continue with token 0
         z = emb[:, 0, :]
+        x : jnp.ndarray
+            Input tensor of shape (batch_size, set_size, input_dim).
+        mask : Optional[jnp.ndarray]
+            Mask tensor of shape (batch_size, 1 | num_heads, set_size, set_size).
+        training : bool
+            Whether the model is in training mode.
+        """
+        # add token
+        token_shape = (len(x), 1)
+        class_token = nn.Embed(num_embeddings=1, features=x.shape[-1])(
+            jnp.int32(jnp.zeros(token_shape))
+        )
+        z = jnp.concatenate((class_token, x), axis=-2)
+        token_mask = jnp.zeros((x.shape[0], 1, x.shape[1] + 1, x.shape[1] + 1))
+        token_mask = token_mask.at[:, :, 0, :].set(1)
+        token_mask = token_mask.at[:, :, :, 0].set(1)
+        token_mask = token_mask.at[:, :, 1:, 1:].set(mask)
+
+        # attention
+        attention = nn.MultiHeadDotProductAttention(
+            num_heads=self.num_heads,
+            qkv_features=self.qkv_dim,
+            dropout_rate=self.dropout_rate,
+        )
+        emb = attention(z, mask=token_mask, deterministic=not training)
+
+        # only continue with token 0
+        z = emb[:, 0, :]
 
         return z
 
 
-<<<<<<< HEAD
 class ConditionEncoder(BaseModule):
-=======
-class ConditionEncoder(nn.Module):
->>>>>>> f205dc60
     """
     Encoder for conditions represented as sets of perturbations.
-
+    Encoder for conditions represented as sets of perturbations.
+
+    Attributes
     Attributes
     ----------
     output_dim : int
@@ -425,18 +418,9 @@
         self.separate_inputs = isinstance(self.layers_before_pool, dict)
         if self.separate_inputs:
             # different layers for different inputs
-<<<<<<< HEAD
             self.before_pool_modules = {}
             for cond_key, layers in self.layers_before_pool.items():
                 self.before_pool_modules[cond_key] = self._get_layers(layers)
-=======
-            self.before_pool_modules = []
-            inputs = sorted(self.layers_before_pool.keys())
-            for i in inputs:
-                self.before_pool_modules.extend(
-                    self._get_layers(self.layers_before_pool[i])
-                )
->>>>>>> f205dc60
         else:
             self.before_pool_modules = self._get_layers(self.layers_before_pool)
 
@@ -455,11 +439,7 @@
 
     def __call__(
         self,
-<<<<<<< HEAD
         conditions: dict[str, jnp.ndarray],
-=======
-        conditions: jnp.ndarray | tuple[jnp.ndarray, ...],
->>>>>>> f205dc60
         training: bool = True,
     ) -> jnp.ndarray:
         """
@@ -467,7 +447,6 @@
 
         Parameters
         ----------
-<<<<<<< HEAD
         conditions : dict[str, jnp.ndarray]
             Dictionary of batch of conditions of shape ``(batch_size, set_size, condition_dim)``.
         training : bool
@@ -476,17 +455,10 @@
         Returns
         -------
         Encoded conditions of shape ``(batch_size, output_dim)``.
-=======
-        x : jnp.ndarray
-            Input tensor of shape (batch_size, set_size, input_dim).
-        training : bool
-            Whether the model is in training mode.
->>>>>>> f205dc60
         """
         mask, attention_mask = self._get_masks(conditions)
 
         # apply modules before pooling
-<<<<<<< HEAD
         if self.separate_inputs:
             processed_inputs = []
             for cond_key, conditions_i in conditions.items():
@@ -503,22 +475,6 @@
             conditions = self._apply_modules(
                 self.before_pool_modules, conditions, attention_mask, training
             )
-=======
-        if self.separate_inputs and isinstance(conditions, tuple):
-            processed_inputs = []
-            for i, conditions_i in enumerate(conditions):
-                conditions_i = self._apply_modules(
-                    self.before_pool_modules[i], conditions_i, attention_mask, training
-                )
-                processed_inputs.append(conditions_i)
-            conditions = jnp.concatenate(processed_inputs, axis=-1)
-        elif not self.separate_inputs:
-            conditions = self._apply_modules(
-                self.before_pool_modules, conditions, attention_mask, training
-            )
-        else:
-            raise ValueError("Separate inputs were expected but not provided.")
->>>>>>> f205dc60
 
         # pooling
         pool_mask = mask if self.pooling == "mean" else attention_mask
@@ -587,9 +543,13 @@
         rng: jax.Array,
         optimizer: optax.OptState,
         input_dim: int | tuple[int, ...],
+        input_dim: int | tuple[int, ...],
         **kwargs: Any,
     ):
         """Create initial training state."""
+        params = self.init(rng, conditions=jnp.empty(input_dim), training=False)[
+            "params"
+        ]
         params = self.init(rng, conditions=jnp.empty(input_dim), training=False)[
             "params"
         ]
